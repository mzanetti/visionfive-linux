#
# Makefile for the linux kernel.
#

obj-y     = fork.o exec_domain.o panic.o \
	    cpu.o exit.o itimer.o time.o softirq.o resource.o \
	    sysctl.o sysctl_binary.o capability.o ptrace.o timer.o user.o \
	    signal.o sys.o kmod.o workqueue.o pid.o task_work.o \
<<<<<<< HEAD
	    extable.o params.o posix-timers.o \
	    kthread.o wait.o sys_ni.o posix-cpu-timers.o mutex.o \
	    hrtimer.o rwsem.o nsproxy.o semaphore.o \
=======
	    rcupdate.o extable.o params.o posix-timers.o \
	    kthread.o sys_ni.o posix-cpu-timers.o mutex.o \
	    hrtimer.o rwsem.o nsproxy.o srcu.o semaphore.o \
>>>>>>> e5137b50
	    notifier.o ksysfs.o cred.o reboot.o \
	    async.o range.o groups.o lglock.o smpboot.o

ifdef CONFIG_FUNCTION_TRACER
# Do not trace debug files and internal ftrace files
CFLAGS_REMOVE_lockdep.o = -pg
CFLAGS_REMOVE_lockdep_proc.o = -pg
CFLAGS_REMOVE_mutex-debug.o = -pg
CFLAGS_REMOVE_rtmutex-debug.o = -pg
CFLAGS_REMOVE_cgroup-debug.o = -pg
CFLAGS_REMOVE_irq_work.o = -pg
endif

obj-y += sched/
obj-y += power/
obj-y += printk/
obj-y += cpu/
obj-y += irq/
obj-y += rcu/

obj-$(CONFIG_CHECKPOINT_RESTORE) += kcmp.o
obj-$(CONFIG_FREEZER) += freezer.o
obj-$(CONFIG_PROFILING) += profile.o
obj-$(CONFIG_STACKTRACE) += stacktrace.o
obj-y += time/
obj-$(CONFIG_DEBUG_MUTEXES) += mutex-debug.o
obj-$(CONFIG_LOCKDEP) += lockdep.o
ifeq ($(CONFIG_PROC_FS),y)
obj-$(CONFIG_LOCKDEP) += lockdep_proc.o
endif
obj-$(CONFIG_FUTEX) += futex.o
ifeq ($(CONFIG_COMPAT),y)
obj-$(CONFIG_FUTEX) += futex_compat.o
endif
obj-$(CONFIG_RT_MUTEXES) += rtmutex.o
obj-$(CONFIG_DEBUG_RT_MUTEXES) += rtmutex-debug.o
obj-$(CONFIG_RT_MUTEX_TESTER) += rtmutex-tester.o
obj-$(CONFIG_GENERIC_ISA_DMA) += dma.o
obj-$(CONFIG_SMP) += smp.o
ifneq ($(CONFIG_SMP),y)
obj-y += up.o
endif
obj-$(CONFIG_SMP) += spinlock.o
obj-$(CONFIG_DEBUG_SPINLOCK) += spinlock.o
obj-$(CONFIG_PROVE_LOCKING) += spinlock.o
obj-$(CONFIG_UID16) += uid16.o
obj-$(CONFIG_MODULES) += module.o
obj-$(CONFIG_MODULE_SIG) += module_signing.o modsign_pubkey.o modsign_certificate.o
obj-$(CONFIG_KALLSYMS) += kallsyms.o
obj-$(CONFIG_BSD_PROCESS_ACCT) += acct.o
obj-$(CONFIG_KEXEC) += kexec.o
obj-$(CONFIG_BACKTRACE_SELF_TEST) += backtracetest.o
obj-$(CONFIG_COMPAT) += compat.o
obj-$(CONFIG_CGROUPS) += cgroup.o
obj-$(CONFIG_CGROUP_FREEZER) += cgroup_freezer.o
obj-$(CONFIG_CPUSETS) += cpuset.o
obj-$(CONFIG_UTS_NS) += utsname.o
obj-$(CONFIG_USER_NS) += user_namespace.o
obj-$(CONFIG_PID_NS) += pid_namespace.o
obj-$(CONFIG_IKCONFIG) += configs.o
obj-$(CONFIG_RESOURCE_COUNTERS) += res_counter.o
obj-$(CONFIG_SMP) += stop_machine.o
obj-$(CONFIG_KPROBES_SANITY_TEST) += test_kprobes.o
obj-$(CONFIG_AUDIT) += audit.o auditfilter.o
obj-$(CONFIG_AUDITSYSCALL) += auditsc.o
obj-$(CONFIG_AUDIT_WATCH) += audit_watch.o
obj-$(CONFIG_AUDIT_TREE) += audit_tree.o
obj-$(CONFIG_GCOV_KERNEL) += gcov/
obj-$(CONFIG_KPROBES) += kprobes.o
obj-$(CONFIG_KGDB) += debug/
obj-$(CONFIG_DETECT_HUNG_TASK) += hung_task.o
obj-$(CONFIG_LOCKUP_DETECTOR) += watchdog.o
obj-$(CONFIG_SECCOMP) += seccomp.o
obj-$(CONFIG_RELAY) += relay.o
obj-$(CONFIG_SYSCTL) += utsname_sysctl.o
obj-$(CONFIG_TASK_DELAY_ACCT) += delayacct.o
obj-$(CONFIG_TASKSTATS) += taskstats.o tsacct.o
obj-$(CONFIG_TRACEPOINTS) += tracepoint.o
obj-$(CONFIG_LATENCYTOP) += latencytop.o
obj-$(CONFIG_BINFMT_ELF) += elfcore.o
obj-$(CONFIG_COMPAT_BINFMT_ELF) += elfcore.o
obj-$(CONFIG_BINFMT_ELF_FDPIC) += elfcore.o
obj-$(CONFIG_FUNCTION_TRACER) += trace/
obj-$(CONFIG_TRACING) += trace/
obj-$(CONFIG_TRACE_CLOCK) += trace/
obj-$(CONFIG_RING_BUFFER) += trace/
obj-$(CONFIG_TRACEPOINTS) += trace/
obj-$(CONFIG_IRQ_WORK) += irq_work.o
obj-$(CONFIG_CPU_PM) += cpu_pm.o

obj-$(CONFIG_PERF_EVENTS) += events/

obj-$(CONFIG_USER_RETURN_NOTIFIER) += user-return-notifier.o
obj-$(CONFIG_PADATA) += padata.o
obj-$(CONFIG_CRASH_DUMP) += crash_dump.o
obj-$(CONFIG_JUMP_LABEL) += jump_label.o
obj-$(CONFIG_CONTEXT_TRACKING) += context_tracking.o

$(obj)/configs.o: $(obj)/config_data.h

# config_data.h contains the same information as ikconfig.h but gzipped.
# Info from config_data can be extracted from /proc/config*
targets += config_data.gz
$(obj)/config_data.gz: $(KCONFIG_CONFIG) FORCE
	$(call if_changed,gzip)

      filechk_ikconfiggz = (echo "static const char kernel_config_data[] __used = MAGIC_START"; cat $< | scripts/bin2c; echo "MAGIC_END;")
targets += config_data.h
$(obj)/config_data.h: $(obj)/config_data.gz FORCE
	$(call filechk,ikconfiggz)

$(obj)/time.o: $(obj)/timeconst.h

quiet_cmd_hzfile = HZFILE  $@
      cmd_hzfile = echo "hz=$(CONFIG_HZ)" > $@

targets += hz.bc
$(obj)/hz.bc: $(objtree)/include/config/hz.h FORCE
	$(call if_changed,hzfile)

quiet_cmd_bc  = BC      $@
      cmd_bc  = bc -q $(filter-out FORCE,$^) > $@

targets += timeconst.h
$(obj)/timeconst.h: $(obj)/hz.bc $(src)/timeconst.bc FORCE
	$(call if_changed,bc)

ifeq ($(CONFIG_MODULE_SIG),y)
#
# Pull the signing certificate and any extra certificates into the kernel
#

quiet_cmd_touch = TOUCH   $@
      cmd_touch = touch   $@

extra_certificates:
	$(call cmd,touch)

kernel/modsign_certificate.o: signing_key.x509 extra_certificates

###############################################################################
#
# If module signing is requested, say by allyesconfig, but a key has not been
# supplied, then one will need to be generated to make sure the build does not
# fail and that the kernel may be used afterwards.
#
###############################################################################
ifndef CONFIG_MODULE_SIG_HASH
$(error Could not determine digest type to use from kernel config)
endif

signing_key.priv signing_key.x509: x509.genkey
	@echo "###"
	@echo "### Now generating an X.509 key pair to be used for signing modules."
	@echo "###"
	@echo "### If this takes a long time, you might wish to run rngd in the"
	@echo "### background to keep the supply of entropy topped up.  It"
	@echo "### needs to be run as root, and uses a hardware random"
	@echo "### number generator if one is available."
	@echo "###"
	openssl req -new -nodes -utf8 -$(CONFIG_MODULE_SIG_HASH) -days 36500 \
		-batch -x509 -config x509.genkey \
		-outform DER -out signing_key.x509 \
		-keyout signing_key.priv 2>&1
	@echo "###"
	@echo "### Key pair generated."
	@echo "###"

x509.genkey:
	@echo Generating X.509 key generation config
	@echo  >x509.genkey "[ req ]"
	@echo >>x509.genkey "default_bits = 4096"
	@echo >>x509.genkey "distinguished_name = req_distinguished_name"
	@echo >>x509.genkey "prompt = no"
	@echo >>x509.genkey "string_mask = utf8only"
	@echo >>x509.genkey "x509_extensions = myexts"
	@echo >>x509.genkey
	@echo >>x509.genkey "[ req_distinguished_name ]"
	@echo >>x509.genkey "O = Magrathea"
	@echo >>x509.genkey "CN = Glacier signing key"
	@echo >>x509.genkey "emailAddress = slartibartfast@magrathea.h2g2"
	@echo >>x509.genkey
	@echo >>x509.genkey "[ myexts ]"
	@echo >>x509.genkey "basicConstraints=critical,CA:FALSE"
	@echo >>x509.genkey "keyUsage=digitalSignature"
	@echo >>x509.genkey "subjectKeyIdentifier=hash"
	@echo >>x509.genkey "authorityKeyIdentifier=keyid"
endif<|MERGE_RESOLUTION|>--- conflicted
+++ resolved
@@ -6,15 +6,9 @@
 	    cpu.o exit.o itimer.o time.o softirq.o resource.o \
 	    sysctl.o sysctl_binary.o capability.o ptrace.o timer.o user.o \
 	    signal.o sys.o kmod.o workqueue.o pid.o task_work.o \
-<<<<<<< HEAD
 	    extable.o params.o posix-timers.o \
-	    kthread.o wait.o sys_ni.o posix-cpu-timers.o mutex.o \
+	    kthread.o sys_ni.o posix-cpu-timers.o mutex.o \
 	    hrtimer.o rwsem.o nsproxy.o semaphore.o \
-=======
-	    rcupdate.o extable.o params.o posix-timers.o \
-	    kthread.o sys_ni.o posix-cpu-timers.o mutex.o \
-	    hrtimer.o rwsem.o nsproxy.o srcu.o semaphore.o \
->>>>>>> e5137b50
 	    notifier.o ksysfs.o cred.o reboot.o \
 	    async.o range.o groups.o lglock.o smpboot.o
 
