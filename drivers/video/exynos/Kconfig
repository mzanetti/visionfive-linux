--- conflicted
+++ resolved
@@ -29,14 +29,4 @@
 	  If you have an S6E8AX0 MIPI AMOLED LCD Panel, say Y to enable its
 	  LCD control driver.
 
-<<<<<<< HEAD
-config EXYNOS_DP
-	bool "EXYNOS DP driver support"
-	depends on ARCH_EXYNOS
-	default n
-	help
-	  This enables support for DP device.
-
-=======
->>>>>>> c39b0695
 endif # EXYNOS_VIDEO