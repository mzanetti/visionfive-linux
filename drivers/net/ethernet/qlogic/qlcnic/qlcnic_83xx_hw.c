--- conflicted
+++ resolved
@@ -1632,18 +1632,10 @@
 
 	cmd->type = QLC_83XX_MBX_CMD_NO_WAIT;
 	qlcnic_83xx_set_interface_id_promisc(adapter, &temp);
-<<<<<<< HEAD
 	cmd->req.arg[1] = (mode ? 1 : 0) | temp;
 	err = qlcnic_issue_cmd(adapter, cmd);
 	if (!err)
 		return err;
-=======
-	cmd.req.arg[1] = (mode ? 1 : 0) | temp;
-	err = qlcnic_issue_cmd(adapter, &cmd);
-	if (err)
-		dev_info(&adapter->pdev->dev,
-			 "Promiscuous mode config failed\n");
->>>>>>> f8ea61e6
 
 	qlcnic_free_mbx_args(cmd);
 
