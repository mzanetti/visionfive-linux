--- conflicted
+++ resolved
@@ -965,8 +965,6 @@
 	mutex_unlock(&mvm->mutex);
 }
 
-<<<<<<< HEAD
-=======
 static void iwl_mvm_resume_complete(struct iwl_mvm *mvm)
 {
 	bool exit_now;
@@ -986,7 +984,6 @@
 	}
 }
 
->>>>>>> 81c41260
 static void
 iwl_mvm_mac_reconfig_complete(struct ieee80211_hw *hw,
 			      enum ieee80211_reconfig_type reconfig_type)
@@ -998,10 +995,7 @@
 		iwl_mvm_restart_complete(mvm);
 		break;
 	case IEEE80211_RECONFIG_TYPE_SUSPEND:
-<<<<<<< HEAD
-=======
 		iwl_mvm_resume_complete(mvm);
->>>>>>> 81c41260
 		break;
 	}
 }
@@ -2314,18 +2308,10 @@
 		goto out;
 	}
 
-<<<<<<< HEAD
-	mvm->scan_status = IWL_MVM_SCAN_SCHED;
-
 	ret = iwl_mvm_scan_offload_start(mvm, vif, req, ies);
 	if (ret)
 		mvm->scan_status = IWL_MVM_SCAN_NONE;
-=======
-	ret = iwl_mvm_scan_offload_start(mvm, vif, req, ies);
-	if (ret)
-		mvm->scan_status = IWL_MVM_SCAN_NONE;
-
->>>>>>> 81c41260
+
 out:
 	mutex_unlock(&mvm->mutex);
 	return ret;
@@ -3329,11 +3315,6 @@
 	mutex_lock(&mvm->mutex);
 	mvmvif = iwl_mvm_vif_from_mac80211(vif);
 
-<<<<<<< HEAD
-	if (WARN_ON_ONCE(!mvmsta)) {
-		mutex_unlock(&mvm->mutex);
-		return;
-=======
 	/* flush the AP-station and all TDLS peers */
 	for (i = 0; i < IWL_MVM_STATION_COUNT; i++) {
 		sta = rcu_dereference_protected(mvm->fw_id_to_mac_id[i],
@@ -3349,7 +3330,6 @@
 		WARN_ON(i != mvmvif->ap_sta_id && !sta->tdls);
 
 		msk |= mvmsta->tfd_queue_msk;
->>>>>>> 81c41260
 	}
 
 	if (drop) {
@@ -3357,20 +3337,12 @@
 			IWL_ERR(mvm, "flush request fail\n");
 		mutex_unlock(&mvm->mutex);
 	} else {
-<<<<<<< HEAD
-		u32 tfd_queue_msk = mvmsta->tfd_queue_msk;
-=======
->>>>>>> 81c41260
 		mutex_unlock(&mvm->mutex);
 
 		/* this can take a while, and we may need/want other operations
 		 * to succeed while doing this, so do it without the mutex held
 		 */
-<<<<<<< HEAD
-		iwl_trans_wait_tx_queue_empty(mvm->trans, tfd_queue_msk);
-=======
 		iwl_trans_wait_tx_queue_empty(mvm->trans, msk);
->>>>>>> 81c41260
 	}
 }
 
