--- conflicted
+++ resolved
@@ -94,13 +94,8 @@
 	/* Set up the two "TSS" members which tell the CPU what stack to use
 	 * for traps which do directly into the Guest (ie. traps at privilege
 	 * level 1). */
-<<<<<<< HEAD
-	pages->state.guest_tss.sp1 = lg->esp1;
-	pages->state.guest_tss.ss1 = lg->ss1;
-=======
 	pages->state.guest_tss.esp1 = cpu->esp1;
 	pages->state.guest_tss.ss1 = cpu->ss1;
->>>>>>> 84f12e39
 
 	/* Copy direct-to-Guest trap entries. */
 	if (cpu->changed & CHANGED_IDT)
