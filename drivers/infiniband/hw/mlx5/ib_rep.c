--- conflicted
+++ resolved
@@ -52,16 +52,12 @@
 	const struct mlx5_ib_profile *profile;
 	struct mlx5_ib_dev *ibdev;
 
-<<<<<<< HEAD
-	ibdev = ib_alloc_device(mlx5_ib_dev, ib_dev);
-=======
 	if (rep->vport == MLX5_VPORT_UPLINK)
 		profile = &uplink_rep_profile;
 	else
 		profile = &vf_rep_profile;
 
-	ibdev = (struct mlx5_ib_dev *)ib_alloc_device(sizeof(*ibdev));
->>>>>>> 37b6bb77
+	ibdev = ib_alloc_device(mlx5_ib_dev, ib_dev);
 	if (!ibdev)
 		return -ENOMEM;
 
@@ -69,12 +65,8 @@
 	ibdev->mdev = dev;
 	ibdev->num_ports = max(MLX5_CAP_GEN(dev, num_ports),
 			       MLX5_CAP_GEN(dev, num_vhca_ports));
-<<<<<<< HEAD
-	if (!__mlx5_ib_add(ibdev, &rep_profile)) {
+	if (!__mlx5_ib_add(ibdev, profile)) {
 		ib_dealloc_device(&ibdev->ib_dev);
-=======
-	if (!__mlx5_ib_add(ibdev, profile))
->>>>>>> 37b6bb77
 		return -EINVAL;
 	}
 
