// SPDX-License-Identifier: GPL-2.0 OR Linux-OpenIB
/*
 * Copyright (c) 2016 Mellanox Technologies Ltd. All rights reserved.
 * Copyright (c) 2015 System Fabric Works, Inc. All rights reserved.
 */

#include <linux/dma-mapping.h>
#include <net/addrconf.h>
#include <rdma/uverbs_ioctl.h>
#include "rxe.h"
#include "rxe_loc.h"
#include "rxe_queue.h"
#include "rxe_hw_counters.h"

static int rxe_query_device(struct ib_device *dev,
			    struct ib_device_attr *attr,
			    struct ib_udata *uhw)
{
	struct rxe_dev *rxe = to_rdev(dev);

	if (uhw->inlen || uhw->outlen)
		return -EINVAL;

	*attr = rxe->attr;
	return 0;
}

static int rxe_query_port(struct ib_device *dev,
			  u32 port_num, struct ib_port_attr *attr)
{
	struct rxe_dev *rxe = to_rdev(dev);
	int rc;

	/* *attr being zeroed by the caller, avoid zeroing it here */
	*attr = rxe->port.attr;

	mutex_lock(&rxe->usdev_lock);
	rc = ib_get_eth_speed(dev, port_num, &attr->active_speed,
			      &attr->active_width);

	if (attr->state == IB_PORT_ACTIVE)
		attr->phys_state = IB_PORT_PHYS_STATE_LINK_UP;
	else if (dev_get_flags(rxe->ndev) & IFF_UP)
		attr->phys_state = IB_PORT_PHYS_STATE_POLLING;
	else
		attr->phys_state = IB_PORT_PHYS_STATE_DISABLED;

	mutex_unlock(&rxe->usdev_lock);

	return rc;
}

static int rxe_query_pkey(struct ib_device *device,
			  u32 port_num, u16 index, u16 *pkey)
{
	if (index > 0)
		return -EINVAL;

	*pkey = IB_DEFAULT_PKEY_FULL;
	return 0;
}

static int rxe_modify_device(struct ib_device *dev,
			     int mask, struct ib_device_modify *attr)
{
	struct rxe_dev *rxe = to_rdev(dev);

	if (mask & ~(IB_DEVICE_MODIFY_SYS_IMAGE_GUID |
		     IB_DEVICE_MODIFY_NODE_DESC))
		return -EOPNOTSUPP;

	if (mask & IB_DEVICE_MODIFY_SYS_IMAGE_GUID)
		rxe->attr.sys_image_guid = cpu_to_be64(attr->sys_image_guid);

	if (mask & IB_DEVICE_MODIFY_NODE_DESC) {
		memcpy(rxe->ib_dev.node_desc,
		       attr->node_desc, sizeof(rxe->ib_dev.node_desc));
	}

	return 0;
}

static int rxe_modify_port(struct ib_device *dev,
			   u32 port_num, int mask, struct ib_port_modify *attr)
{
	struct rxe_dev *rxe = to_rdev(dev);
	struct rxe_port *port;

	port = &rxe->port;

	port->attr.port_cap_flags |= attr->set_port_cap_mask;
	port->attr.port_cap_flags &= ~attr->clr_port_cap_mask;

	if (mask & IB_PORT_RESET_QKEY_CNTR)
		port->attr.qkey_viol_cntr = 0;

	return 0;
}

static enum rdma_link_layer rxe_get_link_layer(struct ib_device *dev,
					       u32 port_num)
{
	return IB_LINK_LAYER_ETHERNET;
}

static int rxe_alloc_ucontext(struct ib_ucontext *ibuc, struct ib_udata *udata)
{
	struct rxe_dev *rxe = to_rdev(ibuc->device);
	struct rxe_ucontext *uc = to_ruc(ibuc);

	return rxe_add_to_pool(&rxe->uc_pool, uc);
}

static void rxe_dealloc_ucontext(struct ib_ucontext *ibuc)
{
	struct rxe_ucontext *uc = to_ruc(ibuc);

	rxe_drop_ref(uc);
}

static int rxe_port_immutable(struct ib_device *dev, u32 port_num,
			      struct ib_port_immutable *immutable)
{
	int err;
	struct ib_port_attr attr;

	immutable->core_cap_flags = RDMA_CORE_PORT_IBA_ROCE_UDP_ENCAP;

	err = ib_query_port(dev, port_num, &attr);
	if (err)
		return err;

	immutable->pkey_tbl_len = attr.pkey_tbl_len;
	immutable->gid_tbl_len = attr.gid_tbl_len;
	immutable->max_mad_size = IB_MGMT_MAD_SIZE;

	return 0;
}

static int rxe_alloc_pd(struct ib_pd *ibpd, struct ib_udata *udata)
{
	struct rxe_dev *rxe = to_rdev(ibpd->device);
	struct rxe_pd *pd = to_rpd(ibpd);

	return rxe_add_to_pool(&rxe->pd_pool, pd);
}

static int rxe_dealloc_pd(struct ib_pd *ibpd, struct ib_udata *udata)
{
	struct rxe_pd *pd = to_rpd(ibpd);

	rxe_drop_ref(pd);
	return 0;
}

static int rxe_create_ah(struct ib_ah *ibah,
			 struct rdma_ah_init_attr *init_attr,
			 struct ib_udata *udata)

{
	struct rxe_dev *rxe = to_rdev(ibah->device);
	struct rxe_ah *ah = to_rah(ibah);
	struct rxe_create_ah_resp __user *uresp = NULL;
	int err;

	if (udata) {
		/* test if new user provider */
		if (udata->outlen >= sizeof(*uresp))
			uresp = udata->outbuf;
		ah->is_user = true;
	} else {
		ah->is_user = false;
	}

	err = rxe_av_chk_attr(rxe, init_attr->ah_attr);
	if (err)
		return err;

	err = rxe_add_to_pool(&rxe->ah_pool, ah);
	if (err)
		return err;

	/* create index > 0 */
	rxe_add_index(ah);
<<<<<<< HEAD
	ah->ah_num = ah->pelem.index;
=======
	ah->ah_num = ah->elem.index;
>>>>>>> 754e0b0e

	if (uresp) {
		/* only if new user provider */
		err = copy_to_user(&uresp->ah_num, &ah->ah_num,
					 sizeof(uresp->ah_num));
		if (err) {
			rxe_drop_index(ah);
			rxe_drop_ref(ah);
			return -EFAULT;
		}
	} else if (ah->is_user) {
		/* only if old user provider */
		ah->ah_num = 0;
	}

	rxe_init_av(init_attr->ah_attr, &ah->av);
	return 0;
}

static int rxe_modify_ah(struct ib_ah *ibah, struct rdma_ah_attr *attr)
{
	int err;
	struct rxe_dev *rxe = to_rdev(ibah->device);
	struct rxe_ah *ah = to_rah(ibah);

	err = rxe_av_chk_attr(rxe, attr);
	if (err)
		return err;

	rxe_init_av(attr, &ah->av);
	return 0;
}

static int rxe_query_ah(struct ib_ah *ibah, struct rdma_ah_attr *attr)
{
	struct rxe_ah *ah = to_rah(ibah);

	memset(attr, 0, sizeof(*attr));
	attr->type = ibah->type;
	rxe_av_to_attr(&ah->av, attr);
	return 0;
}

static int rxe_destroy_ah(struct ib_ah *ibah, u32 flags)
{
	struct rxe_ah *ah = to_rah(ibah);

	rxe_drop_index(ah);
	rxe_drop_ref(ah);
	return 0;
}

static int post_one_recv(struct rxe_rq *rq, const struct ib_recv_wr *ibwr)
{
	int err;
	int i;
	u32 length;
	struct rxe_recv_wqe *recv_wqe;
	int num_sge = ibwr->num_sge;
	int full;

	full = queue_full(rq->queue, QUEUE_TYPE_TO_DRIVER);
	if (unlikely(full)) {
		err = -ENOMEM;
		goto err1;
	}

	if (unlikely(num_sge > rq->max_sge)) {
		err = -EINVAL;
		goto err1;
	}

	length = 0;
	for (i = 0; i < num_sge; i++)
		length += ibwr->sg_list[i].length;

	recv_wqe = queue_producer_addr(rq->queue, QUEUE_TYPE_TO_DRIVER);
	recv_wqe->wr_id = ibwr->wr_id;
	recv_wqe->num_sge = num_sge;

	memcpy(recv_wqe->dma.sge, ibwr->sg_list,
	       num_sge * sizeof(struct ib_sge));

	recv_wqe->dma.length		= length;
	recv_wqe->dma.resid		= length;
	recv_wqe->dma.num_sge		= num_sge;
	recv_wqe->dma.cur_sge		= 0;
	recv_wqe->dma.sge_offset	= 0;

	queue_advance_producer(rq->queue, QUEUE_TYPE_TO_DRIVER);

	return 0;

err1:
	return err;
}

static int rxe_create_srq(struct ib_srq *ibsrq, struct ib_srq_init_attr *init,
			  struct ib_udata *udata)
{
	int err;
	struct rxe_dev *rxe = to_rdev(ibsrq->device);
	struct rxe_pd *pd = to_rpd(ibsrq->pd);
	struct rxe_srq *srq = to_rsrq(ibsrq);
	struct rxe_create_srq_resp __user *uresp = NULL;

	if (init->srq_type != IB_SRQT_BASIC)
		return -EOPNOTSUPP;

	if (udata) {
		if (udata->outlen < sizeof(*uresp))
			return -EINVAL;
		uresp = udata->outbuf;
	}

	err = rxe_srq_chk_attr(rxe, NULL, &init->attr, IB_SRQ_INIT_MASK);
	if (err)
		goto err1;

	err = rxe_add_to_pool(&rxe->srq_pool, srq);
	if (err)
		goto err1;

	rxe_add_ref(pd);
	srq->pd = pd;

	err = rxe_srq_from_init(rxe, srq, init, udata, uresp);
	if (err)
		goto err2;

	return 0;

err2:
	rxe_drop_ref(pd);
	rxe_drop_ref(srq);
err1:
	return err;
}

static int rxe_modify_srq(struct ib_srq *ibsrq, struct ib_srq_attr *attr,
			  enum ib_srq_attr_mask mask,
			  struct ib_udata *udata)
{
	int err;
	struct rxe_srq *srq = to_rsrq(ibsrq);
	struct rxe_dev *rxe = to_rdev(ibsrq->device);
	struct rxe_modify_srq_cmd ucmd = {};

	if (udata) {
		if (udata->inlen < sizeof(ucmd))
			return -EINVAL;

		err = ib_copy_from_udata(&ucmd, udata, sizeof(ucmd));
		if (err)
			return err;
	}

	err = rxe_srq_chk_attr(rxe, srq, attr, mask);
	if (err)
		goto err1;

	err = rxe_srq_from_attr(rxe, srq, attr, mask, &ucmd, udata);
	if (err)
		goto err1;

	return 0;

err1:
	return err;
}

static int rxe_query_srq(struct ib_srq *ibsrq, struct ib_srq_attr *attr)
{
	struct rxe_srq *srq = to_rsrq(ibsrq);

	if (srq->error)
		return -EINVAL;

	attr->max_wr = srq->rq.queue->buf->index_mask;
	attr->max_sge = srq->rq.max_sge;
	attr->srq_limit = srq->limit;
	return 0;
}

static int rxe_destroy_srq(struct ib_srq *ibsrq, struct ib_udata *udata)
{
	struct rxe_srq *srq = to_rsrq(ibsrq);

	if (srq->rq.queue)
		rxe_queue_cleanup(srq->rq.queue);

	rxe_drop_ref(srq->pd);
	rxe_drop_ref(srq);
	return 0;
}

static int rxe_post_srq_recv(struct ib_srq *ibsrq, const struct ib_recv_wr *wr,
			     const struct ib_recv_wr **bad_wr)
{
	int err = 0;
	struct rxe_srq *srq = to_rsrq(ibsrq);

	spin_lock_bh(&srq->rq.producer_lock);

	while (wr) {
		err = post_one_recv(&srq->rq, wr);
		if (unlikely(err))
			break;
		wr = wr->next;
	}

	spin_unlock_bh(&srq->rq.producer_lock);

	if (err)
		*bad_wr = wr;

	return err;
}

static int rxe_create_qp(struct ib_qp *ibqp, struct ib_qp_init_attr *init,
			 struct ib_udata *udata)
{
	int err;
	struct rxe_dev *rxe = to_rdev(ibqp->device);
	struct rxe_pd *pd = to_rpd(ibqp->pd);
	struct rxe_qp *qp = to_rqp(ibqp);
	struct rxe_create_qp_resp __user *uresp = NULL;

	if (udata) {
		if (udata->outlen < sizeof(*uresp))
			return -EINVAL;
		uresp = udata->outbuf;
	}

	if (init->create_flags)
		return -EOPNOTSUPP;

	err = rxe_qp_chk_init(rxe, init);
	if (err)
		return err;

	if (udata) {
		if (udata->inlen)
			return -EINVAL;

		qp->is_user = true;
	} else {
		qp->is_user = false;
	}

	err = rxe_add_to_pool(&rxe->qp_pool, qp);
	if (err)
		return err;

	rxe_add_index(qp);
	err = rxe_qp_from_init(rxe, qp, pd, init, uresp, ibqp->pd, udata);
	if (err)
		goto qp_init;

	return 0;

qp_init:
	rxe_drop_index(qp);
	rxe_drop_ref(qp);
	return err;
}

static int rxe_modify_qp(struct ib_qp *ibqp, struct ib_qp_attr *attr,
			 int mask, struct ib_udata *udata)
{
	int err;
	struct rxe_dev *rxe = to_rdev(ibqp->device);
	struct rxe_qp *qp = to_rqp(ibqp);

	if (mask & ~IB_QP_ATTR_STANDARD_BITS)
		return -EOPNOTSUPP;

	err = rxe_qp_chk_attr(rxe, qp, attr, mask);
	if (err)
		goto err1;

	err = rxe_qp_from_attr(qp, attr, mask, udata);
	if (err)
		goto err1;

	if ((mask & IB_QP_AV) && (attr->ah_attr.ah_flags & IB_AH_GRH))
		qp->src_port = rdma_get_udp_sport(attr->ah_attr.grh.flow_label,
						  qp->ibqp.qp_num,
						  qp->attr.dest_qp_num);

	return 0;

err1:
	return err;
}

static int rxe_query_qp(struct ib_qp *ibqp, struct ib_qp_attr *attr,
			int mask, struct ib_qp_init_attr *init)
{
	struct rxe_qp *qp = to_rqp(ibqp);

	rxe_qp_to_init(qp, init);
	rxe_qp_to_attr(qp, attr, mask);

	return 0;
}

static int rxe_destroy_qp(struct ib_qp *ibqp, struct ib_udata *udata)
{
	struct rxe_qp *qp = to_rqp(ibqp);

	rxe_qp_destroy(qp);
	rxe_drop_index(qp);
	rxe_drop_ref(qp);
	return 0;
}

static int validate_send_wr(struct rxe_qp *qp, const struct ib_send_wr *ibwr,
			    unsigned int mask, unsigned int length)
{
	int num_sge = ibwr->num_sge;
	struct rxe_sq *sq = &qp->sq;

	if (unlikely(num_sge > sq->max_sge))
		goto err1;

	if (unlikely(mask & WR_ATOMIC_MASK)) {
		if (length < 8)
			goto err1;

		if (atomic_wr(ibwr)->remote_addr & 0x7)
			goto err1;
	}

	if (unlikely((ibwr->send_flags & IB_SEND_INLINE) &&
		     (length > sq->max_inline)))
		goto err1;

	return 0;

err1:
	return -EINVAL;
}

static void init_send_wr(struct rxe_qp *qp, struct rxe_send_wr *wr,
			 const struct ib_send_wr *ibwr)
{
	wr->wr_id = ibwr->wr_id;
	wr->num_sge = ibwr->num_sge;
	wr->opcode = ibwr->opcode;
	wr->send_flags = ibwr->send_flags;

	if (qp_type(qp) == IB_QPT_UD ||
	    qp_type(qp) == IB_QPT_SMI ||
	    qp_type(qp) == IB_QPT_GSI) {
		struct ib_ah *ibah = ud_wr(ibwr)->ah;

		wr->wr.ud.remote_qpn = ud_wr(ibwr)->remote_qpn;
		wr->wr.ud.remote_qkey = ud_wr(ibwr)->remote_qkey;
		wr->wr.ud.ah_num = to_rah(ibah)->ah_num;
		if (qp_type(qp) == IB_QPT_GSI)
			wr->wr.ud.pkey_index = ud_wr(ibwr)->pkey_index;
		if (wr->opcode == IB_WR_SEND_WITH_IMM)
			wr->ex.imm_data = ibwr->ex.imm_data;
	} else {
		switch (wr->opcode) {
		case IB_WR_RDMA_WRITE_WITH_IMM:
			wr->ex.imm_data = ibwr->ex.imm_data;
			fallthrough;
		case IB_WR_RDMA_READ:
		case IB_WR_RDMA_WRITE:
			wr->wr.rdma.remote_addr = rdma_wr(ibwr)->remote_addr;
			wr->wr.rdma.rkey	= rdma_wr(ibwr)->rkey;
			break;
		case IB_WR_SEND_WITH_IMM:
			wr->ex.imm_data = ibwr->ex.imm_data;
			break;
		case IB_WR_SEND_WITH_INV:
			wr->ex.invalidate_rkey = ibwr->ex.invalidate_rkey;
			break;
		case IB_WR_ATOMIC_CMP_AND_SWP:
		case IB_WR_ATOMIC_FETCH_AND_ADD:
			wr->wr.atomic.remote_addr =
				atomic_wr(ibwr)->remote_addr;
			wr->wr.atomic.compare_add =
				atomic_wr(ibwr)->compare_add;
			wr->wr.atomic.swap = atomic_wr(ibwr)->swap;
			wr->wr.atomic.rkey = atomic_wr(ibwr)->rkey;
			break;
		case IB_WR_LOCAL_INV:
			wr->ex.invalidate_rkey = ibwr->ex.invalidate_rkey;
		break;
		case IB_WR_REG_MR:
			wr->wr.reg.mr = reg_wr(ibwr)->mr;
			wr->wr.reg.key = reg_wr(ibwr)->key;
			wr->wr.reg.access = reg_wr(ibwr)->access;
		break;
		default:
			break;
		}
	}
}

static void copy_inline_data_to_wqe(struct rxe_send_wqe *wqe,
				    const struct ib_send_wr *ibwr)
{
	struct ib_sge *sge = ibwr->sg_list;
	u8 *p = wqe->dma.inline_data;
	int i;

	for (i = 0; i < ibwr->num_sge; i++, sge++) {
		memcpy(p, (void *)(uintptr_t)sge->addr, sge->length);
		p += sge->length;
	}
}

static void init_send_wqe(struct rxe_qp *qp, const struct ib_send_wr *ibwr,
			 unsigned int mask, unsigned int length,
			 struct rxe_send_wqe *wqe)
{
	int num_sge = ibwr->num_sge;

	init_send_wr(qp, &wqe->wr, ibwr);

	/* local operation */
	if (unlikely(mask & WR_LOCAL_OP_MASK)) {
		wqe->mask = mask;
		wqe->state = wqe_state_posted;
		return;
	}

	if (unlikely(ibwr->send_flags & IB_SEND_INLINE))
		copy_inline_data_to_wqe(wqe, ibwr);
	else
		memcpy(wqe->dma.sge, ibwr->sg_list,
		       num_sge * sizeof(struct ib_sge));

	wqe->iova = mask & WR_ATOMIC_MASK ? atomic_wr(ibwr)->remote_addr :
		mask & WR_READ_OR_WRITE_MASK ? rdma_wr(ibwr)->remote_addr : 0;
	wqe->mask		= mask;
	wqe->dma.length		= length;
	wqe->dma.resid		= length;
	wqe->dma.num_sge	= num_sge;
	wqe->dma.cur_sge	= 0;
	wqe->dma.sge_offset	= 0;
	wqe->state		= wqe_state_posted;
	wqe->ssn		= atomic_add_return(1, &qp->ssn);
}

static int post_one_send(struct rxe_qp *qp, const struct ib_send_wr *ibwr,
			 unsigned int mask, u32 length)
{
	int err;
	struct rxe_sq *sq = &qp->sq;
	struct rxe_send_wqe *send_wqe;
	int full;

	err = validate_send_wr(qp, ibwr, mask, length);
	if (err)
		return err;

	spin_lock_bh(&qp->sq.sq_lock);

	full = queue_full(sq->queue, QUEUE_TYPE_TO_DRIVER);

	if (unlikely(full)) {
		spin_unlock_bh(&qp->sq.sq_lock);
		return -ENOMEM;
	}

	send_wqe = queue_producer_addr(sq->queue, QUEUE_TYPE_TO_DRIVER);
	init_send_wqe(qp, ibwr, mask, length, send_wqe);

	queue_advance_producer(sq->queue, QUEUE_TYPE_TO_DRIVER);

	spin_unlock_bh(&qp->sq.sq_lock);

	return 0;
}

static int rxe_post_send_kernel(struct rxe_qp *qp, const struct ib_send_wr *wr,
				const struct ib_send_wr **bad_wr)
{
	int err = 0;
	unsigned int mask;
	unsigned int length = 0;
	int i;
	struct ib_send_wr *next;

	while (wr) {
		mask = wr_opcode_mask(wr->opcode, qp);
		if (unlikely(!mask)) {
			err = -EINVAL;
			*bad_wr = wr;
			break;
		}

		if (unlikely((wr->send_flags & IB_SEND_INLINE) &&
			     !(mask & WR_INLINE_MASK))) {
			err = -EINVAL;
			*bad_wr = wr;
			break;
		}

		next = wr->next;

		length = 0;
		for (i = 0; i < wr->num_sge; i++)
			length += wr->sg_list[i].length;

		err = post_one_send(qp, wr, mask, length);

		if (err) {
			*bad_wr = wr;
			break;
		}
		wr = next;
	}

	rxe_run_task(&qp->req.task, 1);
	if (unlikely(qp->req.state == QP_STATE_ERROR))
		rxe_run_task(&qp->comp.task, 1);

	return err;
}

static int rxe_post_send(struct ib_qp *ibqp, const struct ib_send_wr *wr,
			 const struct ib_send_wr **bad_wr)
{
	struct rxe_qp *qp = to_rqp(ibqp);

	if (unlikely(!qp->valid)) {
		*bad_wr = wr;
		return -EINVAL;
	}

	if (unlikely(qp->req.state < QP_STATE_READY)) {
		*bad_wr = wr;
		return -EINVAL;
	}

	if (qp->is_user) {
		/* Utilize process context to do protocol processing */
		rxe_run_task(&qp->req.task, 0);
		return 0;
	} else
		return rxe_post_send_kernel(qp, wr, bad_wr);
}

static int rxe_post_recv(struct ib_qp *ibqp, const struct ib_recv_wr *wr,
			 const struct ib_recv_wr **bad_wr)
{
	int err = 0;
	struct rxe_qp *qp = to_rqp(ibqp);
	struct rxe_rq *rq = &qp->rq;

	if (unlikely((qp_state(qp) < IB_QPS_INIT) || !qp->valid)) {
		*bad_wr = wr;
		err = -EINVAL;
		goto err1;
	}

	if (unlikely(qp->srq)) {
		*bad_wr = wr;
		err = -EINVAL;
		goto err1;
	}

	spin_lock_bh(&rq->producer_lock);

	while (wr) {
		err = post_one_recv(rq, wr);
		if (unlikely(err)) {
			*bad_wr = wr;
			break;
		}
		wr = wr->next;
	}

	spin_unlock_bh(&rq->producer_lock);

	if (qp->resp.state == QP_STATE_ERROR)
		rxe_run_task(&qp->resp.task, 1);

err1:
	return err;
}

static int rxe_create_cq(struct ib_cq *ibcq, const struct ib_cq_init_attr *attr,
			 struct ib_udata *udata)
{
	int err;
	struct ib_device *dev = ibcq->device;
	struct rxe_dev *rxe = to_rdev(dev);
	struct rxe_cq *cq = to_rcq(ibcq);
	struct rxe_create_cq_resp __user *uresp = NULL;

	if (udata) {
		if (udata->outlen < sizeof(*uresp))
			return -EINVAL;
		uresp = udata->outbuf;
	}

	if (attr->flags)
		return -EOPNOTSUPP;

	err = rxe_cq_chk_attr(rxe, NULL, attr->cqe, attr->comp_vector);
	if (err)
		return err;

	err = rxe_cq_from_init(rxe, cq, attr->cqe, attr->comp_vector, udata,
			       uresp);
	if (err)
		return err;

	return rxe_add_to_pool(&rxe->cq_pool, cq);
}

static int rxe_destroy_cq(struct ib_cq *ibcq, struct ib_udata *udata)
{
	struct rxe_cq *cq = to_rcq(ibcq);

	rxe_cq_disable(cq);

	rxe_drop_ref(cq);
	return 0;
}

static int rxe_resize_cq(struct ib_cq *ibcq, int cqe, struct ib_udata *udata)
{
	int err;
	struct rxe_cq *cq = to_rcq(ibcq);
	struct rxe_dev *rxe = to_rdev(ibcq->device);
	struct rxe_resize_cq_resp __user *uresp = NULL;

	if (udata) {
		if (udata->outlen < sizeof(*uresp))
			return -EINVAL;
		uresp = udata->outbuf;
	}

	err = rxe_cq_chk_attr(rxe, cq, cqe, 0);
	if (err)
		goto err1;

	err = rxe_cq_resize_queue(cq, cqe, uresp, udata);
	if (err)
		goto err1;

	return 0;

err1:
	return err;
}

static int rxe_poll_cq(struct ib_cq *ibcq, int num_entries, struct ib_wc *wc)
{
	int i;
	struct rxe_cq *cq = to_rcq(ibcq);
	struct rxe_cqe *cqe;

	spin_lock_bh(&cq->cq_lock);
	for (i = 0; i < num_entries; i++) {
		cqe = queue_head(cq->queue, QUEUE_TYPE_FROM_DRIVER);
		if (!cqe)
			break;

		memcpy(wc++, &cqe->ibwc, sizeof(*wc));
		queue_advance_consumer(cq->queue, QUEUE_TYPE_FROM_DRIVER);
	}
	spin_unlock_bh(&cq->cq_lock);

	return i;
}

static int rxe_peek_cq(struct ib_cq *ibcq, int wc_cnt)
{
	struct rxe_cq *cq = to_rcq(ibcq);
	int count;

	count = queue_count(cq->queue, QUEUE_TYPE_FROM_DRIVER);

	return (count > wc_cnt) ? wc_cnt : count;
}

static int rxe_req_notify_cq(struct ib_cq *ibcq, enum ib_cq_notify_flags flags)
{
	struct rxe_cq *cq = to_rcq(ibcq);
	int ret = 0;
	int empty;

	spin_lock_bh(&cq->cq_lock);
	if (cq->notify != IB_CQ_NEXT_COMP)
		cq->notify = flags & IB_CQ_SOLICITED_MASK;

	empty = queue_empty(cq->queue, QUEUE_TYPE_FROM_DRIVER);

	if ((flags & IB_CQ_REPORT_MISSED_EVENTS) && !empty)
		ret = 1;

	spin_unlock_bh(&cq->cq_lock);

	return ret;
}

static struct ib_mr *rxe_get_dma_mr(struct ib_pd *ibpd, int access)
{
	struct rxe_dev *rxe = to_rdev(ibpd->device);
	struct rxe_pd *pd = to_rpd(ibpd);
	struct rxe_mr *mr;

	mr = rxe_alloc(&rxe->mr_pool);
	if (!mr)
		return ERR_PTR(-ENOMEM);

	rxe_add_index(mr);
	rxe_add_ref(pd);
	rxe_mr_init_dma(pd, access, mr);

	return &mr->ibmr;
}

static struct ib_mr *rxe_reg_user_mr(struct ib_pd *ibpd,
				     u64 start,
				     u64 length,
				     u64 iova,
				     int access, struct ib_udata *udata)
{
	int err;
	struct rxe_dev *rxe = to_rdev(ibpd->device);
	struct rxe_pd *pd = to_rpd(ibpd);
	struct rxe_mr *mr;

	mr = rxe_alloc(&rxe->mr_pool);
	if (!mr) {
		err = -ENOMEM;
		goto err2;
	}

	rxe_add_index(mr);

	rxe_add_ref(pd);

	err = rxe_mr_init_user(pd, start, length, iova, access, mr);
	if (err)
		goto err3;

	return &mr->ibmr;

err3:
	rxe_drop_ref(pd);
	rxe_drop_index(mr);
	rxe_drop_ref(mr);
err2:
	return ERR_PTR(err);
}

static struct ib_mr *rxe_alloc_mr(struct ib_pd *ibpd, enum ib_mr_type mr_type,
				  u32 max_num_sg)
{
	struct rxe_dev *rxe = to_rdev(ibpd->device);
	struct rxe_pd *pd = to_rpd(ibpd);
	struct rxe_mr *mr;
	int err;

	if (mr_type != IB_MR_TYPE_MEM_REG)
		return ERR_PTR(-EINVAL);

	mr = rxe_alloc(&rxe->mr_pool);
	if (!mr) {
		err = -ENOMEM;
		goto err1;
	}

	rxe_add_index(mr);

	rxe_add_ref(pd);

	err = rxe_mr_init_fast(pd, max_num_sg, mr);
	if (err)
		goto err2;

	return &mr->ibmr;

err2:
	rxe_drop_ref(pd);
	rxe_drop_index(mr);
	rxe_drop_ref(mr);
err1:
	return ERR_PTR(err);
}

/* build next_map_set from scatterlist
 * The IB_WR_REG_MR WR will swap map_sets
 */
static int rxe_map_mr_sg(struct ib_mr *ibmr, struct scatterlist *sg,
			 int sg_nents, unsigned int *sg_offset)
{
	struct rxe_mr *mr = to_rmr(ibmr);
	struct rxe_map_set *set = mr->next_map_set;
	int n;

	set->nbuf = 0;

	n = ib_sg_to_pages(ibmr, sg, sg_nents, sg_offset, rxe_mr_set_page);

	set->va = ibmr->iova;
	set->iova = ibmr->iova;
	set->length = ibmr->length;
	set->page_shift = ilog2(ibmr->page_size);
	set->page_mask = ibmr->page_size - 1;
	set->offset = set->iova & set->page_mask;

	return n;
}

static int rxe_attach_mcast(struct ib_qp *ibqp, union ib_gid *mgid, u16 mlid)
{
	int err;
	struct rxe_dev *rxe = to_rdev(ibqp->device);
	struct rxe_qp *qp = to_rqp(ibqp);
	struct rxe_mc_grp *grp;

	/* takes a ref on grp if successful */
	err = rxe_mcast_get_grp(rxe, mgid, &grp);
	if (err)
		return err;

	err = rxe_mcast_add_grp_elem(rxe, qp, grp);

	rxe_drop_ref(grp);
	return err;
}

static int rxe_detach_mcast(struct ib_qp *ibqp, union ib_gid *mgid, u16 mlid)
{
	struct rxe_dev *rxe = to_rdev(ibqp->device);
	struct rxe_qp *qp = to_rqp(ibqp);

	return rxe_mcast_drop_grp_elem(rxe, qp, mgid);
}

static ssize_t parent_show(struct device *device,
			   struct device_attribute *attr, char *buf)
{
	struct rxe_dev *rxe =
		rdma_device_to_drv_device(device, struct rxe_dev, ib_dev);

	return sysfs_emit(buf, "%s\n", rxe_parent_name(rxe, 1));
}

static DEVICE_ATTR_RO(parent);

static struct attribute *rxe_dev_attributes[] = {
	&dev_attr_parent.attr,
	NULL
};

static const struct attribute_group rxe_attr_group = {
	.attrs = rxe_dev_attributes,
};

static int rxe_enable_driver(struct ib_device *ib_dev)
{
	struct rxe_dev *rxe = container_of(ib_dev, struct rxe_dev, ib_dev);

	rxe_set_port_state(rxe);
	dev_info(&rxe->ib_dev.dev, "added %s\n", netdev_name(rxe->ndev));
	return 0;
}

static const struct ib_device_ops rxe_dev_ops = {
	.owner = THIS_MODULE,
	.driver_id = RDMA_DRIVER_RXE,
	.uverbs_abi_ver = RXE_UVERBS_ABI_VERSION,

	.alloc_hw_port_stats = rxe_ib_alloc_hw_port_stats,
	.alloc_mr = rxe_alloc_mr,
	.alloc_mw = rxe_alloc_mw,
	.alloc_pd = rxe_alloc_pd,
	.alloc_ucontext = rxe_alloc_ucontext,
	.attach_mcast = rxe_attach_mcast,
	.create_ah = rxe_create_ah,
	.create_cq = rxe_create_cq,
	.create_qp = rxe_create_qp,
	.create_srq = rxe_create_srq,
	.create_user_ah = rxe_create_ah,
	.dealloc_driver = rxe_dealloc,
	.dealloc_mw = rxe_dealloc_mw,
	.dealloc_pd = rxe_dealloc_pd,
	.dealloc_ucontext = rxe_dealloc_ucontext,
	.dereg_mr = rxe_dereg_mr,
	.destroy_ah = rxe_destroy_ah,
	.destroy_cq = rxe_destroy_cq,
	.destroy_qp = rxe_destroy_qp,
	.destroy_srq = rxe_destroy_srq,
	.detach_mcast = rxe_detach_mcast,
	.device_group = &rxe_attr_group,
	.enable_driver = rxe_enable_driver,
	.get_dma_mr = rxe_get_dma_mr,
	.get_hw_stats = rxe_ib_get_hw_stats,
	.get_link_layer = rxe_get_link_layer,
	.get_port_immutable = rxe_port_immutable,
	.map_mr_sg = rxe_map_mr_sg,
	.mmap = rxe_mmap,
	.modify_ah = rxe_modify_ah,
	.modify_device = rxe_modify_device,
	.modify_port = rxe_modify_port,
	.modify_qp = rxe_modify_qp,
	.modify_srq = rxe_modify_srq,
	.peek_cq = rxe_peek_cq,
	.poll_cq = rxe_poll_cq,
	.post_recv = rxe_post_recv,
	.post_send = rxe_post_send,
	.post_srq_recv = rxe_post_srq_recv,
	.query_ah = rxe_query_ah,
	.query_device = rxe_query_device,
	.query_pkey = rxe_query_pkey,
	.query_port = rxe_query_port,
	.query_qp = rxe_query_qp,
	.query_srq = rxe_query_srq,
	.reg_user_mr = rxe_reg_user_mr,
	.req_notify_cq = rxe_req_notify_cq,
	.resize_cq = rxe_resize_cq,

	INIT_RDMA_OBJ_SIZE(ib_ah, rxe_ah, ibah),
	INIT_RDMA_OBJ_SIZE(ib_cq, rxe_cq, ibcq),
	INIT_RDMA_OBJ_SIZE(ib_pd, rxe_pd, ibpd),
	INIT_RDMA_OBJ_SIZE(ib_qp, rxe_qp, ibqp),
	INIT_RDMA_OBJ_SIZE(ib_srq, rxe_srq, ibsrq),
	INIT_RDMA_OBJ_SIZE(ib_ucontext, rxe_ucontext, ibuc),
	INIT_RDMA_OBJ_SIZE(ib_mw, rxe_mw, ibmw),
};

int rxe_register_device(struct rxe_dev *rxe, const char *ibdev_name)
{
	int err;
	struct ib_device *dev = &rxe->ib_dev;

	strscpy(dev->node_desc, "rxe", sizeof(dev->node_desc));

	dev->node_type = RDMA_NODE_IB_CA;
	dev->phys_port_cnt = 1;
	dev->num_comp_vectors = num_possible_cpus();
	dev->local_dma_lkey = 0;
	addrconf_addr_eui48((unsigned char *)&dev->node_guid,
			    rxe->ndev->dev_addr);

	dev->uverbs_cmd_mask |= BIT_ULL(IB_USER_VERBS_CMD_POST_SEND) |
				BIT_ULL(IB_USER_VERBS_CMD_REQ_NOTIFY_CQ);

	ib_set_device_ops(dev, &rxe_dev_ops);
	err = ib_device_set_netdev(&rxe->ib_dev, rxe->ndev, 1);
	if (err)
		return err;

	err = rxe_icrc_init(rxe);
	if (err)
		return err;

	err = ib_register_device(dev, ibdev_name, NULL);
	if (err)
		pr_warn("%s failed with error %d\n", __func__, err);

	/*
	 * Note that rxe may be invalid at this point if another thread
	 * unregistered it.
	 */
	return err;
}<|MERGE_RESOLUTION|>--- conflicted
+++ resolved
@@ -182,11 +182,7 @@
 
 	/* create index > 0 */
 	rxe_add_index(ah);
-<<<<<<< HEAD
-	ah->ah_num = ah->pelem.index;
-=======
 	ah->ah_num = ah->elem.index;
->>>>>>> 754e0b0e
 
 	if (uresp) {
 		/* only if new user provider */
