--- conflicted
+++ resolved
@@ -2063,16 +2063,6 @@
 		if (r == req) {
 			struct dwc3_request *t;
 
-			/*
-			 * If a Setup packet is received but yet to DMA out, the controller will
-			 * not process the End Transfer command of any endpoint. Polling of its
-			 * DEPCMD.CmdAct may block setting up TRB for Setup packet, causing a
-			 * timeout. Delay issuing the End Transfer command until the Setup TRB is
-			 * prepared.
-			 */
-			if (dwc->ep0state != EP0_SETUP_PHASE && !dwc->delayed_status)
-				dep->flags |= DWC3_EP_DELAY_STOP;
-
 			/* wait until it is processed */
 			dwc3_stop_active_transfer(dep, true, true);
 
@@ -2598,34 +2588,6 @@
 		 */
 		dwc3_core_soft_reset(dwc);
 
-<<<<<<< HEAD
-		/*
-		 * In the Synopsis DesignWare Cores USB3 Databook Rev. 3.30a
-		 * Section 1.3.4, it mentions that for the DEVCTRLHLT bit, the
-		 * "software needs to acknowledge the events that are generated
-		 * (by writing to GEVNTCOUNTn) while it is waiting for this bit
-		 * to be set to '1'."
-		 */
-		count = dwc3_readl(dwc->regs, DWC3_GEVNTCOUNT(0));
-		count &= DWC3_GEVNTCOUNT_MASK;
-		if (count > 0) {
-			dwc3_writel(dwc->regs, DWC3_GEVNTCOUNT(0), count);
-			dwc->ev_buf->lpos = (dwc->ev_buf->lpos + count) %
-						dwc->ev_buf->length;
-		}
-	} else {
-		/*
-		 * In the Synopsys DWC_usb31 1.90a programming guide section
-		 * 4.1.9, it specifies that for a reconnect after a
-		 * device-initiated disconnect requires a core soft reset
-		 * (DCTL.CSftRst) before enabling the run/stop bit.
-		 */
-		spin_unlock_irqrestore(&dwc->lock, flags);
-		dwc3_core_soft_reset(dwc);
-		spin_lock_irqsave(&dwc->lock, flags);
-
-=======
->>>>>>> 88084a3d
 		dwc3_event_buffers_setup(dwc);
 		__dwc3_gadget_start(dwc);
 		ret = dwc3_gadget_run_stop(dwc, true, false);
@@ -3719,8 +3681,6 @@
 void dwc3_stop_active_transfer(struct dwc3_ep *dep, bool force,
 	bool interrupt)
 {
-<<<<<<< HEAD
-=======
 	struct dwc3 *dwc = dep->dwc;
 
 	/*
@@ -3732,7 +3692,6 @@
 	if (dep->number <= 1 && dwc->ep0state != EP0_DATA_PHASE)
 		return;
 
->>>>>>> 88084a3d
 	if (!(dep->flags & DWC3_EP_TRANSFER_STARTED) ||
 	    (dep->flags & DWC3_EP_DELAY_STOP) ||
 	    (dep->flags & DWC3_EP_END_TRANSFER_PENDING))
