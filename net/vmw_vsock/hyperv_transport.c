--- conflicted
+++ resolved
@@ -171,37 +171,6 @@
 	vsock_addr_init(addr, VMADDR_CID_ANY, port);
 }
 
-<<<<<<< HEAD
-static void hvs_remote_addr_init(struct sockaddr_vm *remote,
-				 struct sockaddr_vm *local)
-{
-	static u32 host_ephemeral_port = MIN_HOST_EPHEMERAL_PORT;
-	struct sock *sk;
-
-	/* Remote peer is always the host */
-	vsock_addr_init(remote, VMADDR_CID_HOST, VMADDR_PORT_ANY);
-
-	while (1) {
-		/* Wrap around ? */
-		if (host_ephemeral_port < MIN_HOST_EPHEMERAL_PORT ||
-		    host_ephemeral_port == VMADDR_PORT_ANY)
-			host_ephemeral_port = MIN_HOST_EPHEMERAL_PORT;
-
-		remote->svm_port = host_ephemeral_port++;
-
-		sk = vsock_find_connected_socket(remote, local);
-		if (!sk) {
-			/* Found an available ephemeral port */
-			return;
-		}
-
-		/* Release refcnt got in vsock_find_connected_socket */
-		sock_put(sk);
-	}
-}
-
-=======
->>>>>>> a7196caf
 static void hvs_set_channel_pending_send_size(struct vmbus_channel *chan)
 {
 	set_channel_pending_send_size(chan,
@@ -356,16 +325,11 @@
 		vnew = vsock_sk(new);
 
 		hvs_addr_init(&vnew->local_addr, if_type);
-<<<<<<< HEAD
-		hvs_remote_addr_init(&vnew->remote_addr, &vnew->local_addr);
-
-=======
 
 		/* Remote peer is always the host */
 		vsock_addr_init(&vnew->remote_addr,
 				VMADDR_CID_HOST, VMADDR_PORT_ANY);
 		vnew->remote_addr.svm_port = get_port_by_srv_id(if_instance);
->>>>>>> a7196caf
 		ret = vsock_assign_transport(vnew, vsock_sk(sk));
 		/* Transport assigned (looking at remote_addr) must be the
 		 * same where we received the request.
