--- conflicted
+++ resolved
@@ -771,11 +771,7 @@
 
 	if (zdev->dma_table)
 		rc = zpci_register_ioat(zdev, 0, zdev->start_dma, zdev->end_dma,
-<<<<<<< HEAD
-					(u64)zdev->dma_table);
-=======
 					virt_to_phys(zdev->dma_table));
->>>>>>> 754e0b0e
 	else
 		rc = zpci_dma_init_device(zdev);
 	if (rc) {
