--- conflicted
+++ resolved
@@ -42,21 +42,7 @@
  ****************************************************************************/
 static struct map_desc kirkwood_io_desc[] __initdata = {
 	{
-<<<<<<< HEAD
-		.virtual	= KIRKWOOD_REGS_VIRT_BASE,
-=======
-		.virtual	= (unsigned long) KIRKWOOD_PCIE_IO_VIRT_BASE,
-		.pfn		= __phys_to_pfn(KIRKWOOD_PCIE_IO_PHYS_BASE),
-		.length		= KIRKWOOD_PCIE_IO_SIZE,
-		.type		= MT_DEVICE,
-	}, {
-		.virtual	= (unsigned long) KIRKWOOD_PCIE1_IO_VIRT_BASE,
-		.pfn		= __phys_to_pfn(KIRKWOOD_PCIE1_IO_PHYS_BASE),
-		.length		= KIRKWOOD_PCIE1_IO_SIZE,
-		.type		= MT_DEVICE,
-	}, {
 		.virtual	= (unsigned long) KIRKWOOD_REGS_VIRT_BASE,
->>>>>>> 5b40baee
 		.pfn		= __phys_to_pfn(KIRKWOOD_REGS_PHYS_BASE),
 		.length		= KIRKWOOD_REGS_SIZE,
 		.type		= MT_DEVICE,
