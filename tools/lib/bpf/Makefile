# SPDX-License-Identifier: (LGPL-2.1 OR BSD-2-Clause)
# Most of this file is copied from tools/lib/traceevent/Makefile

LIBBPF_VERSION := $(shell \
	grep -oE '^LIBBPF_([0-9.]+)' libbpf.map | \
	sort -rV | head -n1 | cut -d'_' -f2)
LIBBPF_MAJOR_VERSION := $(firstword $(subst ., ,$(LIBBPF_VERSION)))

MAKEFLAGS += --no-print-directory

# This will work when bpf is built in tools env. where srctree
# isn't set and when invoked from selftests build, where srctree
# is a ".". building_out_of_srctree is undefined for in srctree
# builds
ifndef building_out_of_srctree
srctree := $(patsubst %/,%,$(dir $(CURDIR)))
srctree := $(patsubst %/,%,$(dir $(srctree)))
srctree := $(patsubst %/,%,$(dir $(srctree)))
#$(info Determined 'srctree' to be $(srctree))
endif

INSTALL = install

# Use DESTDIR for installing into a different root directory.
# This is useful for building a package. The program will be
# installed in this directory as if it was the root directory.
# Then the build tool can move it later.
DESTDIR ?=
DESTDIR_SQ = '$(subst ','\'',$(DESTDIR))'

include $(srctree)/tools/scripts/Makefile.arch

ifeq ($(LP64), 1)
  libdir_relative = lib64
else
  libdir_relative = lib
endif

prefix ?= /usr/local
libdir = $(prefix)/$(libdir_relative)
man_dir = $(prefix)/share/man
man_dir_SQ = '$(subst ','\'',$(man_dir))'

export man_dir man_dir_SQ INSTALL
export DESTDIR DESTDIR_SQ

include $(srctree)/tools/scripts/Makefile.include

# copy a bit from Linux kbuild

ifeq ("$(origin V)", "command line")
  VERBOSE = $(V)
endif
ifndef VERBOSE
  VERBOSE = 0
endif

FEATURE_USER = .libbpf
FEATURE_TESTS = libelf libelf-mmap zlib bpf reallocarray
FEATURE_DISPLAY = libelf zlib bpf

INCLUDES = -I. -I$(srctree)/tools/include -I$(srctree)/tools/arch/$(ARCH)/include/uapi -I$(srctree)/tools/include/uapi
FEATURE_CHECK_CFLAGS-bpf = $(INCLUDES)

check_feat := 1
NON_CHECK_FEAT_TARGETS := clean TAGS tags cscope help
ifdef MAKECMDGOALS
ifeq ($(filter-out $(NON_CHECK_FEAT_TARGETS),$(MAKECMDGOALS)),)
  check_feat := 0
endif
endif

ifeq ($(check_feat),1)
ifeq ($(FEATURES_DUMP),)
include $(srctree)/tools/build/Makefile.feature
else
include $(FEATURES_DUMP)
endif
endif

export prefix libdir src obj

# Shell quotes
libdir_SQ = $(subst ','\'',$(libdir))
libdir_relative_SQ = $(subst ','\'',$(libdir_relative))

OBJ		= $@
N		=

LIB_TARGET	= libbpf.a libbpf.so.$(LIBBPF_VERSION)
LIB_FILE	= libbpf.a libbpf.so*
PC_FILE		= libbpf.pc

# Set compile option CFLAGS
ifdef EXTRA_CFLAGS
  CFLAGS := $(EXTRA_CFLAGS)
else
  CFLAGS := -g -Wall
endif

ifeq ($(feature-libelf-mmap), 1)
  override CFLAGS += -DHAVE_LIBELF_MMAP_SUPPORT
endif

ifeq ($(feature-reallocarray), 0)
  override CFLAGS += -DCOMPAT_NEED_REALLOCARRAY
endif

# Append required CFLAGS
override CFLAGS += $(EXTRA_WARNINGS)
override CFLAGS += -Werror -Wall
override CFLAGS += -fPIC
override CFLAGS += $(INCLUDES)
override CFLAGS += -fvisibility=hidden
override CFLAGS += -D_LARGEFILE64_SOURCE -D_FILE_OFFSET_BITS=64

# flags specific for shared library
SHLIB_FLAGS := -DSHARED

ifeq ($(VERBOSE),1)
  Q =
else
  Q = @
endif

# Disable command line variables (CFLAGS) override from top
# level Makefile (perf), otherwise build Makefile will get
# the same command line setup.
MAKEOVERRIDES=

all:

export srctree OUTPUT CC LD CFLAGS V
include $(srctree)/tools/build/Makefile.include

SHARED_OBJDIR	:= $(OUTPUT)sharedobjs/
STATIC_OBJDIR	:= $(OUTPUT)staticobjs/
BPF_IN_SHARED	:= $(SHARED_OBJDIR)libbpf-in.o
BPF_IN_STATIC	:= $(STATIC_OBJDIR)libbpf-in.o
VERSION_SCRIPT	:= libbpf.map
BPF_HELPER_DEFS	:= $(OUTPUT)bpf_helper_defs.h

LIB_TARGET	:= $(addprefix $(OUTPUT),$(LIB_TARGET))
LIB_FILE	:= $(addprefix $(OUTPUT),$(LIB_FILE))
PC_FILE		:= $(addprefix $(OUTPUT),$(PC_FILE))

TAGS_PROG := $(if $(shell which etags 2>/dev/null),etags,ctags)

GLOBAL_SYM_COUNT = $(shell readelf -s --wide $(BPF_IN_SHARED) | \
			   cut -d "@" -f1 | sed 's/_v[0-9]_[0-9]_[0-9].*//' | \
			   sed 's/\[.*\]//' | \
			   awk '/GLOBAL/ && /DEFAULT/ && !/UND/ {print $$NF}' | \
			   sort -u | wc -l)
VERSIONED_SYM_COUNT = $(shell readelf -s --wide $(OUTPUT)libbpf.so | \
			      grep -Eo '[^ ]+@LIBBPF_' | cut -d@ -f1 | sort -u | wc -l)

CMD_TARGETS = $(LIB_TARGET) $(PC_FILE)

all: fixdep
	$(Q)$(MAKE) all_cmd

all_cmd: $(CMD_TARGETS) check

<<<<<<< HEAD
$(BPF_IN_SHARED): force elfdep zdep bpfdep bpf_helper_defs.h
=======
$(BPF_IN_SHARED): force elfdep bpfdep $(BPF_HELPER_DEFS)
>>>>>>> 738d2902
	@(test -f ../../include/uapi/linux/bpf.h -a -f ../../../include/uapi/linux/bpf.h && ( \
	(diff -B ../../include/uapi/linux/bpf.h ../../../include/uapi/linux/bpf.h >/dev/null) || \
	echo "Warning: Kernel ABI header at 'tools/include/uapi/linux/bpf.h' differs from latest version at 'include/uapi/linux/bpf.h'" >&2 )) || true
	@(test -f ../../include/uapi/linux/bpf_common.h -a -f ../../../include/uapi/linux/bpf_common.h && ( \
	(diff -B ../../include/uapi/linux/bpf_common.h ../../../include/uapi/linux/bpf_common.h >/dev/null) || \
	echo "Warning: Kernel ABI header at 'tools/include/uapi/linux/bpf_common.h' differs from latest version at 'include/uapi/linux/bpf_common.h'" >&2 )) || true
	@(test -f ../../include/uapi/linux/netlink.h -a -f ../../../include/uapi/linux/netlink.h && ( \
	(diff -B ../../include/uapi/linux/netlink.h ../../../include/uapi/linux/netlink.h >/dev/null) || \
	echo "Warning: Kernel ABI header at 'tools/include/uapi/linux/netlink.h' differs from latest version at 'include/uapi/linux/netlink.h'" >&2 )) || true
	@(test -f ../../include/uapi/linux/if_link.h -a -f ../../../include/uapi/linux/if_link.h && ( \
	(diff -B ../../include/uapi/linux/if_link.h ../../../include/uapi/linux/if_link.h >/dev/null) || \
	echo "Warning: Kernel ABI header at 'tools/include/uapi/linux/if_link.h' differs from latest version at 'include/uapi/linux/if_link.h'" >&2 )) || true
	@(test -f ../../include/uapi/linux/if_xdp.h -a -f ../../../include/uapi/linux/if_xdp.h && ( \
	(diff -B ../../include/uapi/linux/if_xdp.h ../../../include/uapi/linux/if_xdp.h >/dev/null) || \
	echo "Warning: Kernel ABI header at 'tools/include/uapi/linux/if_xdp.h' differs from latest version at 'include/uapi/linux/if_xdp.h'" >&2 )) || true
	$(Q)$(MAKE) $(build)=libbpf OUTPUT=$(SHARED_OBJDIR) CFLAGS="$(CFLAGS) $(SHLIB_FLAGS)"

<<<<<<< HEAD
$(BPF_IN_STATIC): force elfdep zdep bpfdep bpf_helper_defs.h
=======
$(BPF_IN_STATIC): force elfdep bpfdep $(BPF_HELPER_DEFS)
>>>>>>> 738d2902
	$(Q)$(MAKE) $(build)=libbpf OUTPUT=$(STATIC_OBJDIR)

$(BPF_HELPER_DEFS): $(srctree)/tools/include/uapi/linux/bpf.h
	$(Q)$(srctree)/scripts/bpf_helpers_doc.py --header 		\
		--file $(srctree)/tools/include/uapi/linux/bpf.h > $(BPF_HELPER_DEFS)

$(OUTPUT)libbpf.so: $(OUTPUT)libbpf.so.$(LIBBPF_VERSION)

$(OUTPUT)libbpf.so.$(LIBBPF_VERSION): $(BPF_IN_SHARED)
	$(QUIET_LINK)$(CC) $(LDFLAGS) \
		--shared -Wl,-soname,libbpf.so.$(LIBBPF_MAJOR_VERSION) \
		-Wl,--version-script=$(VERSION_SCRIPT) $^ -lelf -lz -o $@
	@ln -sf $(@F) $(OUTPUT)libbpf.so
	@ln -sf $(@F) $(OUTPUT)libbpf.so.$(LIBBPF_MAJOR_VERSION)

$(OUTPUT)libbpf.a: $(BPF_IN_STATIC)
	$(QUIET_LINK)$(RM) $@; $(AR) rcs $@ $^

$(OUTPUT)libbpf.pc:
	$(QUIET_GEN)sed -e "s|@PREFIX@|$(prefix)|" \
		-e "s|@LIBDIR@|$(libdir_SQ)|" \
		-e "s|@VERSION@|$(LIBBPF_VERSION)|" \
		< libbpf.pc.template > $@

check: check_abi

check_abi: $(OUTPUT)libbpf.so
	@if [ "$(GLOBAL_SYM_COUNT)" != "$(VERSIONED_SYM_COUNT)" ]; then	 \
		echo "Warning: Num of global symbols in $(BPF_IN_SHARED)"	 \
		     "($(GLOBAL_SYM_COUNT)) does NOT match with num of"	 \
		     "versioned symbols in $^ ($(VERSIONED_SYM_COUNT))." \
		     "Please make sure all LIBBPF_API symbols are"	 \
		     "versioned in $(VERSION_SCRIPT)." >&2;		 \
		readelf -s --wide $(BPF_IN_SHARED) |			 \
		    cut -d "@" -f1 | sed 's/_v[0-9]_[0-9]_[0-9].*//' |	 \
		    sed 's/\[.*\]//' |					 \
		    awk '/GLOBAL/ && /DEFAULT/ && !/UND/ {print $$NF}'|  \
		    sort -u > $(OUTPUT)libbpf_global_syms.tmp;		 \
		readelf -s --wide $(OUTPUT)libbpf.so |			 \
		    grep -Eo '[^ ]+@LIBBPF_' | cut -d@ -f1 |		 \
		    sort -u > $(OUTPUT)libbpf_versioned_syms.tmp; 	 \
		diff -u $(OUTPUT)libbpf_global_syms.tmp			 \
		     $(OUTPUT)libbpf_versioned_syms.tmp;		 \
		rm $(OUTPUT)libbpf_global_syms.tmp			 \
		   $(OUTPUT)libbpf_versioned_syms.tmp;			 \
		exit 1;							 \
	fi

define do_install_mkdir
	if [ ! -d '$(DESTDIR_SQ)$1' ]; then		\
		$(INSTALL) -d -m 755 '$(DESTDIR_SQ)$1';	\
	fi
endef

define do_install
	if [ ! -d '$(DESTDIR_SQ)$2' ]; then		\
		$(INSTALL) -d -m 755 '$(DESTDIR_SQ)$2';	\
	fi;						\
	$(INSTALL) $1 $(if $3,-m $3,) '$(DESTDIR_SQ)$2'
endef

install_lib: all_cmd
	$(call QUIET_INSTALL, $(LIB_TARGET)) \
		$(call do_install_mkdir,$(libdir_SQ)); \
		cp -fpR $(LIB_FILE) $(DESTDIR)$(libdir_SQ)

install_headers: $(BPF_HELPER_DEFS)
	$(call QUIET_INSTALL, headers) \
		$(call do_install,bpf.h,$(prefix)/include/bpf,644); \
		$(call do_install,libbpf.h,$(prefix)/include/bpf,644); \
		$(call do_install,btf.h,$(prefix)/include/bpf,644); \
		$(call do_install,libbpf_util.h,$(prefix)/include/bpf,644); \
		$(call do_install,libbpf_common.h,$(prefix)/include/bpf,644); \
		$(call do_install,xsk.h,$(prefix)/include/bpf,644); \
		$(call do_install,bpf_helpers.h,$(prefix)/include/bpf,644); \
		$(call do_install,$(BPF_HELPER_DEFS),$(prefix)/include/bpf,644); \
		$(call do_install,bpf_tracing.h,$(prefix)/include/bpf,644); \
		$(call do_install,bpf_endian.h,$(prefix)/include/bpf,644); \
		$(call do_install,bpf_core_read.h,$(prefix)/include/bpf,644);

install_pkgconfig: $(PC_FILE)
	$(call QUIET_INSTALL, $(PC_FILE)) \
		$(call do_install,$(PC_FILE),$(libdir_SQ)/pkgconfig,644)

install: install_lib install_pkgconfig

### Cleaning rules

config-clean:
	$(call QUIET_CLEAN, config)
	$(Q)$(MAKE) -C $(srctree)/tools/build/feature/ clean >/dev/null

clean:
	$(call QUIET_CLEAN, libbpf) $(RM) -rf $(CMD_TARGETS) \
		*.o *~ *.a *.so *.so.$(LIBBPF_MAJOR_VERSION) .*.d .*.cmd \
		*.pc LIBBPF-CFLAGS $(BPF_HELPER_DEFS) \
		$(SHARED_OBJDIR) $(STATIC_OBJDIR)
	$(call QUIET_CLEAN, core-gen) $(RM) $(OUTPUT)FEATURE-DUMP.libbpf



PHONY += force elfdep zdep bpfdep cscope tags
force:

elfdep:
	@if [ "$(feature-libelf)" != "1" ]; then echo "No libelf found"; exit 1 ; fi

zdep:
	@if [ "$(feature-zlib)" != "1" ]; then echo "No zlib found"; exit 1 ; fi

bpfdep:
	@if [ "$(feature-bpf)" != "1" ]; then echo "BPF API too old"; exit 1 ; fi

cscope:
	ls *.c *.h > cscope.files
	cscope -b -q -I $(srctree)/include -f cscope.out

tags:
	rm -f TAGS tags
	ls *.c *.h | xargs $(TAGS_PROG) -a

# Declare the contents of the .PHONY variable as phony.  We keep that
# information in a variable so we can use it in if_changed and friends.
.PHONY: $(PHONY)

# Delete partially updated (corrupted) files on error
.DELETE_ON_ERROR:<|MERGE_RESOLUTION|>--- conflicted
+++ resolved
@@ -161,11 +161,7 @@
 
 all_cmd: $(CMD_TARGETS) check
 
-<<<<<<< HEAD
-$(BPF_IN_SHARED): force elfdep zdep bpfdep bpf_helper_defs.h
-=======
-$(BPF_IN_SHARED): force elfdep bpfdep $(BPF_HELPER_DEFS)
->>>>>>> 738d2902
+$(BPF_IN_SHARED): force elfdep zdep bpfdep $(BPF_HELPER_DEFS)
 	@(test -f ../../include/uapi/linux/bpf.h -a -f ../../../include/uapi/linux/bpf.h && ( \
 	(diff -B ../../include/uapi/linux/bpf.h ../../../include/uapi/linux/bpf.h >/dev/null) || \
 	echo "Warning: Kernel ABI header at 'tools/include/uapi/linux/bpf.h' differs from latest version at 'include/uapi/linux/bpf.h'" >&2 )) || true
@@ -183,11 +179,7 @@
 	echo "Warning: Kernel ABI header at 'tools/include/uapi/linux/if_xdp.h' differs from latest version at 'include/uapi/linux/if_xdp.h'" >&2 )) || true
 	$(Q)$(MAKE) $(build)=libbpf OUTPUT=$(SHARED_OBJDIR) CFLAGS="$(CFLAGS) $(SHLIB_FLAGS)"
 
-<<<<<<< HEAD
-$(BPF_IN_STATIC): force elfdep zdep bpfdep bpf_helper_defs.h
-=======
-$(BPF_IN_STATIC): force elfdep bpfdep $(BPF_HELPER_DEFS)
->>>>>>> 738d2902
+$(BPF_IN_STATIC): force elfdep zdep bpfdep $(BPF_HELPER_DEFS)
 	$(Q)$(MAKE) $(build)=libbpf OUTPUT=$(STATIC_OBJDIR)
 
 $(BPF_HELPER_DEFS): $(srctree)/tools/include/uapi/linux/bpf.h
