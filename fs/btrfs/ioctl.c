--- conflicted
+++ resolved
@@ -2696,15 +2696,9 @@
 static long btrfs_ioctl_file_extent_same(struct file *file,
 					 void __user *argp)
 {
-<<<<<<< HEAD
-	struct btrfs_ioctl_same_args *args = argp;
-	struct btrfs_ioctl_same_args same;
-	struct btrfs_ioctl_same_extent_info info;
-=======
 	struct btrfs_ioctl_same_args tmp;
 	struct btrfs_ioctl_same_args *same;
 	struct btrfs_ioctl_same_extent_info *info;
->>>>>>> 94aebfb2
 	struct inode *src = file->f_dentry->d_inode;
 	struct file *dst_file = NULL;
 	struct inode *dst;
@@ -2712,10 +2706,7 @@
 	u64 len;
 	int i;
 	int ret;
-<<<<<<< HEAD
-=======
 	unsigned long size;
->>>>>>> 94aebfb2
 	u64 bs = BTRFS_I(src)->root->fs_info->sb->s_blocksize;
 	bool is_admin = capable(CAP_SYS_ADMIN);
 
@@ -2726,22 +2717,30 @@
 	if (ret)
 		return ret;
 
-<<<<<<< HEAD
-	if (copy_from_user(&same,
-			   (struct btrfs_ioctl_same_args __user *)argp,
-			   sizeof(same))) {
-=======
 	if (copy_from_user(&tmp,
 			   (struct btrfs_ioctl_same_args __user *)argp,
 			   sizeof(tmp))) {
->>>>>>> 94aebfb2
 		ret = -EFAULT;
 		goto out;
 	}
 
-<<<<<<< HEAD
-	off = same.logical_offset;
-	len = same.length;
+	size = sizeof(tmp) +
+		tmp.dest_count * sizeof(struct btrfs_ioctl_same_extent_info);
+
+	same = kmalloc(size, GFP_NOFS);
+	if (!same) {
+		ret = -EFAULT;
+		goto out;
+	}
+
+	if (copy_from_user(same,
+			   (struct btrfs_ioctl_same_args __user *)argp, size)) {
+		ret = -EFAULT;
+		goto out;
+	}
+
+	off = same->logical_offset;
+	len = same->length;
 
 	/*
 	 * Limit the total length we will dedupe for each operation.
@@ -2769,111 +2768,6 @@
 	if (!S_ISREG(src->i_mode))
 		goto out;
 
-	ret = 0;
-	for (i = 0; i < same.dest_count; i++) {
-		if (copy_from_user(&info, &args->info[i], sizeof(info))) {
-			ret = -EFAULT;
-			goto out;
-		}
-
-		info.bytes_deduped = 0;
-
-		dst_file = fget(info.fd);
-		if (!dst_file) {
-			info.status = -EBADF;
-			goto next;
-		}
-
-		if (!(is_admin || (dst_file->f_mode & FMODE_WRITE))) {
-			info.status = -EINVAL;
-			goto next;
-		}
-
-		info.status = -EXDEV;
-		if (file->f_path.mnt != dst_file->f_path.mnt)
-			goto next;
-
-		dst = dst_file->f_dentry->d_inode;
-		if (src->i_sb != dst->i_sb)
-			goto next;
-
-		if (S_ISDIR(dst->i_mode)) {
-			info.status = -EISDIR;
-			goto next;
-		}
-
-		if (!S_ISREG(dst->i_mode)) {
-			info.status = -EACCES;
-			goto next;
-		}
-
-		info.status = btrfs_extent_same(src, off, len, dst,
-						info.logical_offset);
-		if (info.status == 0)
-			info.bytes_deduped += len;
-
-next:
-		if (dst_file)
-			fput(dst_file);
-
-		if (__put_user_unaligned(info.status, &args->info[i].status) ||
-		    __put_user_unaligned(info.bytes_deduped,
-					 &args->info[i].bytes_deduped)) {
-			ret = -EFAULT;
-			goto out;
-		}                                                               
-	}
-
-out:
-	mnt_drop_write_file(file);
-	return ret;
-}
-
-=======
-	size = sizeof(tmp) +
-		tmp.dest_count * sizeof(struct btrfs_ioctl_same_extent_info);
-
-	same = kmalloc(size, GFP_NOFS);
-	if (!same) {
-		ret = -EFAULT;
-		goto out;
-	}
-
-	if (copy_from_user(same,
-			   (struct btrfs_ioctl_same_args __user *)argp, size)) {
-		ret = -EFAULT;
-		goto out;
-	}
-
-	off = same->logical_offset;
-	len = same->length;
-
-	/*
-	 * Limit the total length we will dedupe for each operation.
-	 * This is intended to bound the total time spent in this
-	 * ioctl to something sane.
-	 */
-	if (len > BTRFS_MAX_DEDUPE_LEN)
-		len = BTRFS_MAX_DEDUPE_LEN;
-
-	if (WARN_ON_ONCE(bs < PAGE_CACHE_SIZE)) {
-		/*
-		 * Btrfs does not support blocksize < page_size. As a
-		 * result, btrfs_cmp_data() won't correctly handle
-		 * this situation without an update.
-		 */
-		ret = -EINVAL;
-		goto out;
-	}
-
-	ret = -EISDIR;
-	if (S_ISDIR(src->i_mode))
-		goto out;
-
-	ret = -EACCES;
-	if (!S_ISREG(src->i_mode))
-		goto out;
-
 	/* pre-format output fields to sane values */
 	for (i = 0; i < same->dest_count; i++) {
 		same->info[i].bytes_deduped = 0ULL;
@@ -2932,7 +2826,6 @@
 	return ret;
 }
 
->>>>>>> 94aebfb2
 /**
  * btrfs_clone() - clone a range from inode file to another
  *
