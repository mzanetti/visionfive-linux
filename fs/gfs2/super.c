/*
 * Copyright (C) Sistina Software, Inc.  1997-2003 All rights reserved.
 * Copyright (C) 2004-2007 Red Hat, Inc.  All rights reserved.
 *
 * This copyrighted material is made available to anyone wishing to use,
 * modify, copy, or redistribute it subject to the terms and conditions
 * of the GNU General Public License version 2.
 */

#include <linux/bio.h>
#include <linux/sched.h>
#include <linux/slab.h>
#include <linux/spinlock.h>
#include <linux/completion.h>
#include <linux/buffer_head.h>
#include <linux/statfs.h>
#include <linux/seq_file.h>
#include <linux/mount.h>
#include <linux/kthread.h>
#include <linux/delay.h>
#include <linux/gfs2_ondisk.h>
#include <linux/crc32.h>
#include <linux/time.h>

#include "gfs2.h"
#include "incore.h"
#include "bmap.h"
#include "dir.h"
#include "glock.h"
#include "glops.h"
#include "inode.h"
#include "log.h"
#include "meta_io.h"
#include "quota.h"
#include "recovery.h"
#include "rgrp.h"
#include "super.h"
#include "trans.h"
#include "util.h"
#include "sys.h"
#include "eattr.h"

#define args_neq(a1, a2, x) ((a1)->ar_##x != (a2)->ar_##x)

enum {
	Opt_lockproto,
	Opt_locktable,
	Opt_hostdata,
	Opt_spectator,
	Opt_ignore_local_fs,
	Opt_localflocks,
	Opt_localcaching,
	Opt_debug,
	Opt_nodebug,
	Opt_upgrade,
	Opt_acl,
	Opt_noacl,
	Opt_quota_off,
	Opt_quota_account,
	Opt_quota_on,
	Opt_quota,
	Opt_noquota,
	Opt_suiddir,
	Opt_nosuiddir,
	Opt_data_writeback,
	Opt_data_ordered,
	Opt_meta,
	Opt_discard,
	Opt_nodiscard,
	Opt_commit,
	Opt_error,
};

static const match_table_t tokens = {
	{Opt_lockproto, "lockproto=%s"},
	{Opt_locktable, "locktable=%s"},
	{Opt_hostdata, "hostdata=%s"},
	{Opt_spectator, "spectator"},
	{Opt_ignore_local_fs, "ignore_local_fs"},
	{Opt_localflocks, "localflocks"},
	{Opt_localcaching, "localcaching"},
	{Opt_debug, "debug"},
	{Opt_nodebug, "nodebug"},
	{Opt_upgrade, "upgrade"},
	{Opt_acl, "acl"},
	{Opt_noacl, "noacl"},
	{Opt_quota_off, "quota=off"},
	{Opt_quota_account, "quota=account"},
	{Opt_quota_on, "quota=on"},
	{Opt_quota, "quota"},
	{Opt_noquota, "noquota"},
	{Opt_suiddir, "suiddir"},
	{Opt_nosuiddir, "nosuiddir"},
	{Opt_data_writeback, "data=writeback"},
	{Opt_data_ordered, "data=ordered"},
	{Opt_meta, "meta"},
	{Opt_discard, "discard"},
	{Opt_nodiscard, "nodiscard"},
	{Opt_commit, "commit=%d"},
	{Opt_error, NULL}
};

/**
 * gfs2_mount_args - Parse mount options
 * @sdp:
 * @data:
 *
 * Return: errno
 */

int gfs2_mount_args(struct gfs2_sbd *sdp, struct gfs2_args *args, char *options)
{
	char *o;
	int token;
	substring_t tmp[MAX_OPT_ARGS];
	int rv;

	/* Split the options into tokens with the "," character and
	   process them */

	while (1) {
		o = strsep(&options, ",");
		if (o == NULL)
			break;
		if (*o == '\0')
			continue;

		token = match_token(o, tokens, tmp);
		switch (token) {
		case Opt_lockproto:
			match_strlcpy(args->ar_lockproto, &tmp[0],
				      GFS2_LOCKNAME_LEN);
			break;
		case Opt_locktable:
			match_strlcpy(args->ar_locktable, &tmp[0],
				      GFS2_LOCKNAME_LEN);
			break;
		case Opt_hostdata:
			match_strlcpy(args->ar_hostdata, &tmp[0],
				      GFS2_LOCKNAME_LEN);
			break;
		case Opt_spectator:
			args->ar_spectator = 1;
			break;
		case Opt_ignore_local_fs:
			args->ar_ignore_local_fs = 1;
			break;
		case Opt_localflocks:
			args->ar_localflocks = 1;
			break;
		case Opt_localcaching:
			args->ar_localcaching = 1;
			break;
		case Opt_debug:
			args->ar_debug = 1;
			break;
		case Opt_nodebug:
			args->ar_debug = 0;
			break;
		case Opt_upgrade:
			args->ar_upgrade = 1;
			break;
		case Opt_acl:
			args->ar_posix_acl = 1;
			break;
		case Opt_noacl:
			args->ar_posix_acl = 0;
			break;
		case Opt_quota_off:
		case Opt_noquota:
			args->ar_quota = GFS2_QUOTA_OFF;
			break;
		case Opt_quota_account:
			args->ar_quota = GFS2_QUOTA_ACCOUNT;
			break;
		case Opt_quota_on:
		case Opt_quota:
			args->ar_quota = GFS2_QUOTA_ON;
			break;
		case Opt_suiddir:
			args->ar_suiddir = 1;
			break;
		case Opt_nosuiddir:
			args->ar_suiddir = 0;
			break;
		case Opt_data_writeback:
			args->ar_data = GFS2_DATA_WRITEBACK;
			break;
		case Opt_data_ordered:
			args->ar_data = GFS2_DATA_ORDERED;
			break;
		case Opt_meta:
			args->ar_meta = 1;
			break;
		case Opt_discard:
			args->ar_discard = 1;
			break;
		case Opt_nodiscard:
			args->ar_discard = 0;
			break;
		case Opt_commit:
			rv = match_int(&tmp[0], &args->ar_commit);
			if (rv || args->ar_commit <= 0) {
				fs_info(sdp, "commit mount option requires a positive numeric argument\n");
				return rv ? rv : -EINVAL;
			}
			break;
		case Opt_error:
		default:
			fs_info(sdp, "invalid mount option: %s\n", o);
			return -EINVAL;
		}
	}

	return 0;
}

/**
 * gfs2_jindex_free - Clear all the journal index information
 * @sdp: The GFS2 superblock
 *
 */

void gfs2_jindex_free(struct gfs2_sbd *sdp)
{
	struct list_head list, *head;
	struct gfs2_jdesc *jd;
	struct gfs2_journal_extent *jext;

	spin_lock(&sdp->sd_jindex_spin);
	list_add(&list, &sdp->sd_jindex_list);
	list_del_init(&sdp->sd_jindex_list);
	sdp->sd_journals = 0;
	spin_unlock(&sdp->sd_jindex_spin);

	while (!list_empty(&list)) {
		jd = list_entry(list.next, struct gfs2_jdesc, jd_list);
		head = &jd->extent_list;
		while (!list_empty(head)) {
			jext = list_entry(head->next,
					  struct gfs2_journal_extent,
					  extent_list);
			list_del(&jext->extent_list);
			kfree(jext);
		}
		list_del(&jd->jd_list);
		iput(jd->jd_inode);
		kfree(jd);
	}
}

static struct gfs2_jdesc *jdesc_find_i(struct list_head *head, unsigned int jid)
{
	struct gfs2_jdesc *jd;
	int found = 0;

	list_for_each_entry(jd, head, jd_list) {
		if (jd->jd_jid == jid) {
			found = 1;
			break;
		}
	}

	if (!found)
		jd = NULL;

	return jd;
}

struct gfs2_jdesc *gfs2_jdesc_find(struct gfs2_sbd *sdp, unsigned int jid)
{
	struct gfs2_jdesc *jd;

	spin_lock(&sdp->sd_jindex_spin);
	jd = jdesc_find_i(&sdp->sd_jindex_list, jid);
	spin_unlock(&sdp->sd_jindex_spin);

	return jd;
}

int gfs2_jdesc_check(struct gfs2_jdesc *jd)
{
	struct gfs2_inode *ip = GFS2_I(jd->jd_inode);
	struct gfs2_sbd *sdp = GFS2_SB(jd->jd_inode);
	int ar;
	int error;

	if (ip->i_disksize < (8 << 20) || ip->i_disksize > (1 << 30) ||
	    (ip->i_disksize & (sdp->sd_sb.sb_bsize - 1))) {
		gfs2_consist_inode(ip);
		return -EIO;
	}
	jd->jd_blocks = ip->i_disksize >> sdp->sd_sb.sb_bsize_shift;

	error = gfs2_write_alloc_required(ip, 0, ip->i_disksize, &ar);
	if (!error && ar) {
		gfs2_consist_inode(ip);
		error = -EIO;
	}

	return error;
}

/**
 * gfs2_make_fs_rw - Turn a Read-Only FS into a Read-Write one
 * @sdp: the filesystem
 *
 * Returns: errno
 */

int gfs2_make_fs_rw(struct gfs2_sbd *sdp)
{
	struct gfs2_inode *ip = GFS2_I(sdp->sd_jdesc->jd_inode);
	struct gfs2_glock *j_gl = ip->i_gl;
	struct gfs2_holder t_gh;
	struct gfs2_log_header_host head;
	int error;

	error = gfs2_glock_nq_init(sdp->sd_trans_gl, LM_ST_SHARED, 0, &t_gh);
	if (error)
		return error;

	j_gl->gl_ops->go_inval(j_gl, DIO_METADATA);

	error = gfs2_find_jhead(sdp->sd_jdesc, &head);
	if (error)
		goto fail;

	if (!(head.lh_flags & GFS2_LOG_HEAD_UNMOUNT)) {
		gfs2_consist(sdp);
		error = -EIO;
		goto fail;
	}

	/*  Initialize some head of the log stuff  */
	sdp->sd_log_sequence = head.lh_sequence + 1;
	gfs2_log_pointers_init(sdp, head.lh_blkno);

	error = gfs2_quota_init(sdp);
	if (error)
		goto fail;

	set_bit(SDF_JOURNAL_LIVE, &sdp->sd_flags);

	gfs2_glock_dq_uninit(&t_gh);

	return 0;

fail:
	t_gh.gh_flags |= GL_NOCACHE;
	gfs2_glock_dq_uninit(&t_gh);

	return error;
}

void gfs2_statfs_change_in(struct gfs2_statfs_change_host *sc, const void *buf)
{
	const struct gfs2_statfs_change *str = buf;

	sc->sc_total = be64_to_cpu(str->sc_total);
	sc->sc_free = be64_to_cpu(str->sc_free);
	sc->sc_dinodes = be64_to_cpu(str->sc_dinodes);
}

static void gfs2_statfs_change_out(const struct gfs2_statfs_change_host *sc, void *buf)
{
	struct gfs2_statfs_change *str = buf;

	str->sc_total = cpu_to_be64(sc->sc_total);
	str->sc_free = cpu_to_be64(sc->sc_free);
	str->sc_dinodes = cpu_to_be64(sc->sc_dinodes);
}

int gfs2_statfs_init(struct gfs2_sbd *sdp)
{
	struct gfs2_inode *m_ip = GFS2_I(sdp->sd_statfs_inode);
	struct gfs2_statfs_change_host *m_sc = &sdp->sd_statfs_master;
	struct gfs2_inode *l_ip = GFS2_I(sdp->sd_sc_inode);
	struct gfs2_statfs_change_host *l_sc = &sdp->sd_statfs_local;
	struct buffer_head *m_bh, *l_bh;
	struct gfs2_holder gh;
	int error;

	error = gfs2_glock_nq_init(m_ip->i_gl, LM_ST_EXCLUSIVE, GL_NOCACHE,
				   &gh);
	if (error)
		return error;

	error = gfs2_meta_inode_buffer(m_ip, &m_bh);
	if (error)
		goto out;

	if (sdp->sd_args.ar_spectator) {
		spin_lock(&sdp->sd_statfs_spin);
		gfs2_statfs_change_in(m_sc, m_bh->b_data +
				      sizeof(struct gfs2_dinode));
		spin_unlock(&sdp->sd_statfs_spin);
	} else {
		error = gfs2_meta_inode_buffer(l_ip, &l_bh);
		if (error)
			goto out_m_bh;

		spin_lock(&sdp->sd_statfs_spin);
		gfs2_statfs_change_in(m_sc, m_bh->b_data +
				      sizeof(struct gfs2_dinode));
		gfs2_statfs_change_in(l_sc, l_bh->b_data +
				      sizeof(struct gfs2_dinode));
		spin_unlock(&sdp->sd_statfs_spin);

		brelse(l_bh);
	}

out_m_bh:
	brelse(m_bh);
out:
	gfs2_glock_dq_uninit(&gh);
	return 0;
}

void gfs2_statfs_change(struct gfs2_sbd *sdp, s64 total, s64 free,
			s64 dinodes)
{
	struct gfs2_inode *l_ip = GFS2_I(sdp->sd_sc_inode);
	struct gfs2_statfs_change_host *l_sc = &sdp->sd_statfs_local;
	struct buffer_head *l_bh;
	int error;

	error = gfs2_meta_inode_buffer(l_ip, &l_bh);
	if (error)
		return;

	gfs2_trans_add_bh(l_ip->i_gl, l_bh, 1);

	spin_lock(&sdp->sd_statfs_spin);
	l_sc->sc_total += total;
	l_sc->sc_free += free;
	l_sc->sc_dinodes += dinodes;
	gfs2_statfs_change_out(l_sc, l_bh->b_data + sizeof(struct gfs2_dinode));
	spin_unlock(&sdp->sd_statfs_spin);

	brelse(l_bh);
}

void update_statfs(struct gfs2_sbd *sdp, struct buffer_head *m_bh,
		   struct buffer_head *l_bh)
{
	struct gfs2_inode *m_ip = GFS2_I(sdp->sd_statfs_inode);
	struct gfs2_inode *l_ip = GFS2_I(sdp->sd_sc_inode);
	struct gfs2_statfs_change_host *m_sc = &sdp->sd_statfs_master;
	struct gfs2_statfs_change_host *l_sc = &sdp->sd_statfs_local;

	gfs2_trans_add_bh(l_ip->i_gl, l_bh, 1);

	spin_lock(&sdp->sd_statfs_spin);
	m_sc->sc_total += l_sc->sc_total;
	m_sc->sc_free += l_sc->sc_free;
	m_sc->sc_dinodes += l_sc->sc_dinodes;
	memset(l_sc, 0, sizeof(struct gfs2_statfs_change));
	memset(l_bh->b_data + sizeof(struct gfs2_dinode),
	       0, sizeof(struct gfs2_statfs_change));
	spin_unlock(&sdp->sd_statfs_spin);

	gfs2_trans_add_bh(m_ip->i_gl, m_bh, 1);
	gfs2_statfs_change_out(m_sc, m_bh->b_data + sizeof(struct gfs2_dinode));
}

int gfs2_statfs_sync(struct gfs2_sbd *sdp)
{
	struct gfs2_inode *m_ip = GFS2_I(sdp->sd_statfs_inode);
	struct gfs2_inode *l_ip = GFS2_I(sdp->sd_sc_inode);
	struct gfs2_statfs_change_host *m_sc = &sdp->sd_statfs_master;
	struct gfs2_statfs_change_host *l_sc = &sdp->sd_statfs_local;
	struct gfs2_holder gh;
	struct buffer_head *m_bh, *l_bh;
	int error;

	error = gfs2_glock_nq_init(m_ip->i_gl, LM_ST_EXCLUSIVE, GL_NOCACHE,
				   &gh);
	if (error)
		return error;

	error = gfs2_meta_inode_buffer(m_ip, &m_bh);
	if (error)
		goto out;

	spin_lock(&sdp->sd_statfs_spin);
	gfs2_statfs_change_in(m_sc, m_bh->b_data +
			      sizeof(struct gfs2_dinode));
	if (!l_sc->sc_total && !l_sc->sc_free && !l_sc->sc_dinodes) {
		spin_unlock(&sdp->sd_statfs_spin);
		goto out_bh;
	}
	spin_unlock(&sdp->sd_statfs_spin);

	error = gfs2_meta_inode_buffer(l_ip, &l_bh);
	if (error)
		goto out_bh;

	error = gfs2_trans_begin(sdp, 2 * RES_DINODE, 0);
	if (error)
		goto out_bh2;

	update_statfs(sdp, m_bh, l_bh);

	gfs2_trans_end(sdp);

out_bh2:
	brelse(l_bh);
out_bh:
	brelse(m_bh);
out:
	gfs2_glock_dq_uninit(&gh);
	return error;
}

struct lfcc {
	struct list_head list;
	struct gfs2_holder gh;
};

/**
 * gfs2_lock_fs_check_clean - Stop all writes to the FS and check that all
 *                            journals are clean
 * @sdp: the file system
 * @state: the state to put the transaction lock into
 * @t_gh: the hold on the transaction lock
 *
 * Returns: errno
 */

static int gfs2_lock_fs_check_clean(struct gfs2_sbd *sdp,
				    struct gfs2_holder *t_gh)
{
	struct gfs2_inode *ip;
	struct gfs2_jdesc *jd;
	struct lfcc *lfcc;
	LIST_HEAD(list);
	struct gfs2_log_header_host lh;
	int error;

	list_for_each_entry(jd, &sdp->sd_jindex_list, jd_list) {
		lfcc = kmalloc(sizeof(struct lfcc), GFP_KERNEL);
		if (!lfcc) {
			error = -ENOMEM;
			goto out;
		}
		ip = GFS2_I(jd->jd_inode);
		error = gfs2_glock_nq_init(ip->i_gl, LM_ST_SHARED, 0, &lfcc->gh);
		if (error) {
			kfree(lfcc);
			goto out;
		}
		list_add(&lfcc->list, &list);
	}

	error = gfs2_glock_nq_init(sdp->sd_trans_gl, LM_ST_DEFERRED,
				   GL_NOCACHE, t_gh);

	list_for_each_entry(jd, &sdp->sd_jindex_list, jd_list) {
		error = gfs2_jdesc_check(jd);
		if (error)
			break;
		error = gfs2_find_jhead(jd, &lh);
		if (error)
			break;
		if (!(lh.lh_flags & GFS2_LOG_HEAD_UNMOUNT)) {
			error = -EBUSY;
			break;
		}
	}

	if (error)
		gfs2_glock_dq_uninit(t_gh);

out:
	while (!list_empty(&list)) {
		lfcc = list_entry(list.next, struct lfcc, list);
		list_del(&lfcc->list);
		gfs2_glock_dq_uninit(&lfcc->gh);
		kfree(lfcc);
	}
	return error;
}

/**
 * gfs2_freeze_fs - freezes the file system
 * @sdp: the file system
 *
 * This function flushes data and meta data for all machines by
 * aquiring the transaction log exclusively.  All journals are
 * ensured to be in a clean state as well.
 *
 * Returns: errno
 */

int gfs2_freeze_fs(struct gfs2_sbd *sdp)
{
	int error = 0;

	mutex_lock(&sdp->sd_freeze_lock);

	if (!sdp->sd_freeze_count++) {
		error = gfs2_lock_fs_check_clean(sdp, &sdp->sd_freeze_gh);
		if (error)
			sdp->sd_freeze_count--;
	}

	mutex_unlock(&sdp->sd_freeze_lock);

	return error;
}

/**
 * gfs2_unfreeze_fs - unfreezes the file system
 * @sdp: the file system
 *
 * This function allows the file system to proceed by unlocking
 * the exclusively held transaction lock.  Other GFS2 nodes are
 * now free to acquire the lock shared and go on with their lives.
 *
 */

void gfs2_unfreeze_fs(struct gfs2_sbd *sdp)
{
	mutex_lock(&sdp->sd_freeze_lock);

	if (sdp->sd_freeze_count && !--sdp->sd_freeze_count)
		gfs2_glock_dq_uninit(&sdp->sd_freeze_gh);

	mutex_unlock(&sdp->sd_freeze_lock);
}


/**
 * gfs2_write_inode - Make sure the inode is stable on the disk
 * @inode: The inode
 * @sync: synchronous write flag
 *
 * Returns: errno
 */

static int gfs2_write_inode(struct inode *inode, int sync)
{
	struct gfs2_inode *ip = GFS2_I(inode);
	struct gfs2_sbd *sdp = GFS2_SB(inode);
	struct gfs2_holder gh;
	struct buffer_head *bh;
	struct timespec atime;
	struct gfs2_dinode *di;
	int ret = 0;

	/* Check this is a "normal" inode, etc */
	if (!test_bit(GIF_USER, &ip->i_flags) ||
	    (current->flags & PF_MEMALLOC))
		return 0;
	ret = gfs2_glock_nq_init(ip->i_gl, LM_ST_EXCLUSIVE, 0, &gh);
	if (ret)
		goto do_flush;
	ret = gfs2_trans_begin(sdp, RES_DINODE, 0);
	if (ret)
		goto do_unlock;
	ret = gfs2_meta_inode_buffer(ip, &bh);
	if (ret == 0) {
		di = (struct gfs2_dinode *)bh->b_data;
		atime.tv_sec = be64_to_cpu(di->di_atime);
		atime.tv_nsec = be32_to_cpu(di->di_atime_nsec);
		if (timespec_compare(&inode->i_atime, &atime) > 0) {
			gfs2_trans_add_bh(ip->i_gl, bh, 1);
			gfs2_dinode_out(ip, bh->b_data);
		}
		brelse(bh);
	}
	gfs2_trans_end(sdp);
do_unlock:
	gfs2_glock_dq_uninit(&gh);
do_flush:
	if (sync != 0)
		gfs2_log_flush(GFS2_SB(inode), ip->i_gl);
	return ret;
}

/**
 * gfs2_make_fs_ro - Turn a Read-Write FS into a Read-Only one
 * @sdp: the filesystem
 *
 * Returns: errno
 */

static int gfs2_make_fs_ro(struct gfs2_sbd *sdp)
{
	struct gfs2_holder t_gh;
	int error;

<<<<<<< HEAD
=======
	flush_workqueue(gfs2_delete_workqueue);
>>>>>>> 80ffb3cc
	gfs2_quota_sync(sdp);
	gfs2_statfs_sync(sdp);

	error = gfs2_glock_nq_init(sdp->sd_trans_gl, LM_ST_SHARED, GL_NOCACHE,
				   &t_gh);
	if (error && !test_bit(SDF_SHUTDOWN, &sdp->sd_flags))
		return error;

	gfs2_meta_syncfs(sdp);
	gfs2_log_shutdown(sdp);

	clear_bit(SDF_JOURNAL_LIVE, &sdp->sd_flags);

	if (t_gh.gh_gl)
		gfs2_glock_dq_uninit(&t_gh);

	gfs2_quota_cleanup(sdp);

	return error;
}

static int gfs2_umount_recovery_wait(void *word)
{
	schedule();
	return 0;
}

/**
 * gfs2_put_super - Unmount the filesystem
 * @sb: The VFS superblock
 *
 */

static void gfs2_put_super(struct super_block *sb)
{
	struct gfs2_sbd *sdp = sb->s_fs_info;
	int error;
	struct gfs2_jdesc *jd;

	/*  Unfreeze the filesystem, if we need to  */

	mutex_lock(&sdp->sd_freeze_lock);
	if (sdp->sd_freeze_count)
		gfs2_glock_dq_uninit(&sdp->sd_freeze_gh);
	mutex_unlock(&sdp->sd_freeze_lock);

	/* No more recovery requests */
	set_bit(SDF_NORECOVERY, &sdp->sd_flags);
	smp_mb();

	/* Wait on outstanding recovery */
restart:
	spin_lock(&sdp->sd_jindex_spin);
	list_for_each_entry(jd, &sdp->sd_jindex_list, jd_list) {
		if (!test_bit(JDF_RECOVERY, &jd->jd_flags))
			continue;
		spin_unlock(&sdp->sd_jindex_spin);
		wait_on_bit(&jd->jd_flags, JDF_RECOVERY,
			    gfs2_umount_recovery_wait, TASK_UNINTERRUPTIBLE);
		goto restart;
	}
	spin_unlock(&sdp->sd_jindex_spin);

	kthread_stop(sdp->sd_quotad_process);
	kthread_stop(sdp->sd_logd_process);

	if (!(sb->s_flags & MS_RDONLY)) {
		error = gfs2_make_fs_ro(sdp);
		if (error)
			gfs2_io_error(sdp);
	}
	/*  At this point, we're through modifying the disk  */

	/*  Release stuff  */

	iput(sdp->sd_jindex);
	iput(sdp->sd_inum_inode);
	iput(sdp->sd_statfs_inode);
	iput(sdp->sd_rindex);
	iput(sdp->sd_quota_inode);

	gfs2_glock_put(sdp->sd_rename_gl);
	gfs2_glock_put(sdp->sd_trans_gl);

	if (!sdp->sd_args.ar_spectator) {
		gfs2_glock_dq_uninit(&sdp->sd_journal_gh);
		gfs2_glock_dq_uninit(&sdp->sd_jinode_gh);
		gfs2_glock_dq_uninit(&sdp->sd_ir_gh);
		gfs2_glock_dq_uninit(&sdp->sd_sc_gh);
		gfs2_glock_dq_uninit(&sdp->sd_qc_gh);
		iput(sdp->sd_ir_inode);
		iput(sdp->sd_sc_inode);
		iput(sdp->sd_qc_inode);
	}

	gfs2_glock_dq_uninit(&sdp->sd_live_gh);
	gfs2_clear_rgrpd(sdp);
	gfs2_jindex_free(sdp);
	/*  Take apart glock structures and buffer lists  */
	gfs2_gl_hash_clear(sdp);
	/*  Unmount the locking protocol  */
	gfs2_lm_unmount(sdp);

	/*  At this point, we're through participating in the lockspace  */
	gfs2_sys_fs_del(sdp);
}

/**
 * gfs2_sync_fs - sync the filesystem
 * @sb: the superblock
 *
 * Flushes the log to disk.
 */

static int gfs2_sync_fs(struct super_block *sb, int wait)
{
	if (wait && sb->s_fs_info)
		gfs2_log_flush(sb->s_fs_info, NULL);
	return 0;
}

/**
 * gfs2_freeze - prevent further writes to the filesystem
 * @sb: the VFS structure for the filesystem
 *
 */

static int gfs2_freeze(struct super_block *sb)
{
	struct gfs2_sbd *sdp = sb->s_fs_info;
	int error;

	if (test_bit(SDF_SHUTDOWN, &sdp->sd_flags))
		return -EINVAL;

	for (;;) {
		error = gfs2_freeze_fs(sdp);
		if (!error)
			break;

		switch (error) {
		case -EBUSY:
			fs_err(sdp, "waiting for recovery before freeze\n");
			break;

		default:
			fs_err(sdp, "error freezing FS: %d\n", error);
			break;
		}

		fs_err(sdp, "retrying...\n");
		msleep(1000);
	}
	return 0;
}

/**
 * gfs2_unfreeze - reallow writes to the filesystem
 * @sb: the VFS structure for the filesystem
 *
 */

static int gfs2_unfreeze(struct super_block *sb)
{
	gfs2_unfreeze_fs(sb->s_fs_info);
	return 0;
}

/**
 * statfs_fill - fill in the sg for a given RG
 * @rgd: the RG
 * @sc: the sc structure
 *
 * Returns: 0 on success, -ESTALE if the LVB is invalid
 */

static int statfs_slow_fill(struct gfs2_rgrpd *rgd,
			    struct gfs2_statfs_change_host *sc)
{
	gfs2_rgrp_verify(rgd);
	sc->sc_total += rgd->rd_data;
	sc->sc_free += rgd->rd_free;
	sc->sc_dinodes += rgd->rd_dinodes;
	return 0;
}

/**
 * gfs2_statfs_slow - Stat a filesystem using asynchronous locking
 * @sdp: the filesystem
 * @sc: the sc info that will be returned
 *
 * Any error (other than a signal) will cause this routine to fall back
 * to the synchronous version.
 *
 * FIXME: This really shouldn't busy wait like this.
 *
 * Returns: errno
 */

static int gfs2_statfs_slow(struct gfs2_sbd *sdp, struct gfs2_statfs_change_host *sc)
{
	struct gfs2_holder ri_gh;
	struct gfs2_rgrpd *rgd_next;
	struct gfs2_holder *gha, *gh;
	unsigned int slots = 64;
	unsigned int x;
	int done;
	int error = 0, err;

	memset(sc, 0, sizeof(struct gfs2_statfs_change_host));
	gha = kcalloc(slots, sizeof(struct gfs2_holder), GFP_KERNEL);
	if (!gha)
		return -ENOMEM;

	error = gfs2_rindex_hold(sdp, &ri_gh);
	if (error)
		goto out;

	rgd_next = gfs2_rgrpd_get_first(sdp);

	for (;;) {
		done = 1;

		for (x = 0; x < slots; x++) {
			gh = gha + x;

			if (gh->gh_gl && gfs2_glock_poll(gh)) {
				err = gfs2_glock_wait(gh);
				if (err) {
					gfs2_holder_uninit(gh);
					error = err;
				} else {
					if (!error)
						error = statfs_slow_fill(
							gh->gh_gl->gl_object, sc);
					gfs2_glock_dq_uninit(gh);
				}
			}

			if (gh->gh_gl)
				done = 0;
			else if (rgd_next && !error) {
				error = gfs2_glock_nq_init(rgd_next->rd_gl,
							   LM_ST_SHARED,
							   GL_ASYNC,
							   gh);
				rgd_next = gfs2_rgrpd_get_next(rgd_next);
				done = 0;
			}

			if (signal_pending(current))
				error = -ERESTARTSYS;
		}

		if (done)
			break;

		yield();
	}

	gfs2_glock_dq_uninit(&ri_gh);

out:
	kfree(gha);
	return error;
}

/**
 * gfs2_statfs_i - Do a statfs
 * @sdp: the filesystem
 * @sg: the sg structure
 *
 * Returns: errno
 */

static int gfs2_statfs_i(struct gfs2_sbd *sdp, struct gfs2_statfs_change_host *sc)
{
	struct gfs2_statfs_change_host *m_sc = &sdp->sd_statfs_master;
	struct gfs2_statfs_change_host *l_sc = &sdp->sd_statfs_local;

	spin_lock(&sdp->sd_statfs_spin);

	*sc = *m_sc;
	sc->sc_total += l_sc->sc_total;
	sc->sc_free += l_sc->sc_free;
	sc->sc_dinodes += l_sc->sc_dinodes;

	spin_unlock(&sdp->sd_statfs_spin);

	if (sc->sc_free < 0)
		sc->sc_free = 0;
	if (sc->sc_free > sc->sc_total)
		sc->sc_free = sc->sc_total;
	if (sc->sc_dinodes < 0)
		sc->sc_dinodes = 0;

	return 0;
}

/**
 * gfs2_statfs - Gather and return stats about the filesystem
 * @sb: The superblock
 * @statfsbuf: The buffer
 *
 * Returns: 0 on success or error code
 */

static int gfs2_statfs(struct dentry *dentry, struct kstatfs *buf)
{
	struct super_block *sb = dentry->d_inode->i_sb;
	struct gfs2_sbd *sdp = sb->s_fs_info;
	struct gfs2_statfs_change_host sc;
	int error;

	if (gfs2_tune_get(sdp, gt_statfs_slow))
		error = gfs2_statfs_slow(sdp, &sc);
	else
		error = gfs2_statfs_i(sdp, &sc);

	if (error)
		return error;

	buf->f_type = GFS2_MAGIC;
	buf->f_bsize = sdp->sd_sb.sb_bsize;
	buf->f_blocks = sc.sc_total;
	buf->f_bfree = sc.sc_free;
	buf->f_bavail = sc.sc_free;
	buf->f_files = sc.sc_dinodes + sc.sc_free;
	buf->f_ffree = sc.sc_free;
	buf->f_namelen = GFS2_FNAMESIZE;

	return 0;
}

/**
 * gfs2_remount_fs - called when the FS is remounted
 * @sb:  the filesystem
 * @flags:  the remount flags
 * @data:  extra data passed in (not used right now)
 *
 * Returns: errno
 */

static int gfs2_remount_fs(struct super_block *sb, int *flags, char *data)
{
	struct gfs2_sbd *sdp = sb->s_fs_info;
	struct gfs2_args args = sdp->sd_args; /* Default to current settings */
	struct gfs2_tune *gt = &sdp->sd_tune;
	int error;

	spin_lock(&gt->gt_spin);
	args.ar_commit = gt->gt_log_flush_secs;
	spin_unlock(&gt->gt_spin);
	error = gfs2_mount_args(sdp, &args, data);
	if (error)
		return error;

	/* Not allowed to change locking details */
	if (strcmp(args.ar_lockproto, sdp->sd_args.ar_lockproto) ||
	    strcmp(args.ar_locktable, sdp->sd_args.ar_locktable) ||
	    strcmp(args.ar_hostdata, sdp->sd_args.ar_hostdata))
		return -EINVAL;

	/* Some flags must not be changed */
	if (args_neq(&args, &sdp->sd_args, spectator) ||
	    args_neq(&args, &sdp->sd_args, ignore_local_fs) ||
	    args_neq(&args, &sdp->sd_args, localflocks) ||
	    args_neq(&args, &sdp->sd_args, localcaching) ||
	    args_neq(&args, &sdp->sd_args, meta))
		return -EINVAL;

	if (sdp->sd_args.ar_spectator)
		*flags |= MS_RDONLY;

	if ((sb->s_flags ^ *flags) & MS_RDONLY) {
		if (*flags & MS_RDONLY)
			error = gfs2_make_fs_ro(sdp);
		else
			error = gfs2_make_fs_rw(sdp);
		if (error)
			return error;
	}

	sdp->sd_args = args;
	if (sdp->sd_args.ar_posix_acl)
		sb->s_flags |= MS_POSIXACL;
	else
		sb->s_flags &= ~MS_POSIXACL;
	spin_lock(&gt->gt_spin);
	gt->gt_log_flush_secs = args.ar_commit;
	spin_unlock(&gt->gt_spin);

	return 0;
}

/**
 * gfs2_drop_inode - Drop an inode (test for remote unlink)
 * @inode: The inode to drop
 *
 * If we've received a callback on an iopen lock then its because a
 * remote node tried to deallocate the inode but failed due to this node
 * still having the inode open. Here we mark the link count zero
 * since we know that it must have reached zero if the GLF_DEMOTE flag
 * is set on the iopen glock. If we didn't do a disk read since the
 * remote node removed the final link then we might otherwise miss
 * this event. This check ensures that this node will deallocate the
 * inode's blocks, or alternatively pass the baton on to another
 * node for later deallocation.
 */

static void gfs2_drop_inode(struct inode *inode)
{
	struct gfs2_inode *ip = GFS2_I(inode);

	if (test_bit(GIF_USER, &ip->i_flags) && inode->i_nlink) {
		struct gfs2_glock *gl = ip->i_iopen_gh.gh_gl;
		if (gl && test_bit(GLF_DEMOTE, &gl->gl_flags))
			clear_nlink(inode);
	}
	generic_drop_inode(inode);
}

/**
 * gfs2_clear_inode - Deallocate an inode when VFS is done with it
 * @inode: The VFS inode
 *
 */

static void gfs2_clear_inode(struct inode *inode)
{
	struct gfs2_inode *ip = GFS2_I(inode);

	/* This tells us its a "real" inode and not one which only
	 * serves to contain an address space (see rgrp.c, meta_io.c)
	 * which therefore doesn't have its own glocks.
	 */
	if (test_bit(GIF_USER, &ip->i_flags)) {
		ip->i_gl->gl_object = NULL;
		gfs2_glock_put(ip->i_gl);
		ip->i_gl = NULL;
		if (ip->i_iopen_gh.gh_gl) {
			ip->i_iopen_gh.gh_gl->gl_object = NULL;
			gfs2_glock_dq_uninit(&ip->i_iopen_gh);
		}
	}
}

static int is_ancestor(const struct dentry *d1, const struct dentry *d2)
{
	do {
		if (d1 == d2)
			return 1;
		d1 = d1->d_parent;
	} while (!IS_ROOT(d1));
	return 0;
}

/**
 * gfs2_show_options - Show mount options for /proc/mounts
 * @s: seq_file structure
 * @mnt: vfsmount
 *
 * Returns: 0 on success or error code
 */

static int gfs2_show_options(struct seq_file *s, struct vfsmount *mnt)
{
	struct gfs2_sbd *sdp = mnt->mnt_sb->s_fs_info;
	struct gfs2_args *args = &sdp->sd_args;
	int lfsecs;

	if (is_ancestor(mnt->mnt_root, sdp->sd_master_dir))
		seq_printf(s, ",meta");
	if (args->ar_lockproto[0])
		seq_printf(s, ",lockproto=%s", args->ar_lockproto);
	if (args->ar_locktable[0])
		seq_printf(s, ",locktable=%s", args->ar_locktable);
	if (args->ar_hostdata[0])
		seq_printf(s, ",hostdata=%s", args->ar_hostdata);
	if (args->ar_spectator)
		seq_printf(s, ",spectator");
	if (args->ar_ignore_local_fs)
		seq_printf(s, ",ignore_local_fs");
	if (args->ar_localflocks)
		seq_printf(s, ",localflocks");
	if (args->ar_localcaching)
		seq_printf(s, ",localcaching");
	if (args->ar_debug)
		seq_printf(s, ",debug");
	if (args->ar_upgrade)
		seq_printf(s, ",upgrade");
	if (args->ar_posix_acl)
		seq_printf(s, ",acl");
	if (args->ar_quota != GFS2_QUOTA_DEFAULT) {
		char *state;
		switch (args->ar_quota) {
		case GFS2_QUOTA_OFF:
			state = "off";
			break;
		case GFS2_QUOTA_ACCOUNT:
			state = "account";
			break;
		case GFS2_QUOTA_ON:
			state = "on";
			break;
		default:
			state = "unknown";
			break;
		}
		seq_printf(s, ",quota=%s", state);
	}
	if (args->ar_suiddir)
		seq_printf(s, ",suiddir");
	if (args->ar_data != GFS2_DATA_DEFAULT) {
		char *state;
		switch (args->ar_data) {
		case GFS2_DATA_WRITEBACK:
			state = "writeback";
			break;
		case GFS2_DATA_ORDERED:
			state = "ordered";
			break;
		default:
			state = "unknown";
			break;
		}
		seq_printf(s, ",data=%s", state);
	}
	if (args->ar_discard)
		seq_printf(s, ",discard");
	lfsecs = sdp->sd_tune.gt_log_flush_secs;
	if (lfsecs != 60)
		seq_printf(s, ",commit=%d", lfsecs);
	return 0;
}

/*
 * We have to (at the moment) hold the inodes main lock to cover
 * the gap between unlocking the shared lock on the iopen lock and
 * taking the exclusive lock. I'd rather do a shared -> exclusive
 * conversion on the iopen lock, but we can change that later. This
 * is safe, just less efficient.
 */

static void gfs2_delete_inode(struct inode *inode)
{
	struct gfs2_sbd *sdp = inode->i_sb->s_fs_info;
	struct gfs2_inode *ip = GFS2_I(inode);
	struct gfs2_holder gh;
	int error;

	if (!test_bit(GIF_USER, &ip->i_flags))
		goto out;

	error = gfs2_glock_nq_init(ip->i_gl, LM_ST_EXCLUSIVE, 0, &gh);
	if (unlikely(error)) {
		gfs2_glock_dq_uninit(&ip->i_iopen_gh);
		goto out;
	}

	gfs2_glock_dq_wait(&ip->i_iopen_gh);
	gfs2_holder_reinit(LM_ST_EXCLUSIVE, LM_FLAG_TRY_1CB | GL_NOCACHE, &ip->i_iopen_gh);
	error = gfs2_glock_nq(&ip->i_iopen_gh);
	if (error)
		goto out_truncate;

	if (S_ISDIR(inode->i_mode) &&
	    (ip->i_diskflags & GFS2_DIF_EXHASH)) {
		error = gfs2_dir_exhash_dealloc(ip);
		if (error)
			goto out_unlock;
	}

	if (ip->i_eattr) {
		error = gfs2_ea_dealloc(ip);
		if (error)
			goto out_unlock;
	}

	if (!gfs2_is_stuffed(ip)) {
		error = gfs2_file_dealloc(ip);
		if (error)
			goto out_unlock;
	}

	error = gfs2_dinode_dealloc(ip);
	if (error)
		goto out_unlock;

out_truncate:
	error = gfs2_trans_begin(sdp, 0, sdp->sd_jdesc->jd_blocks);
	if (error)
		goto out_unlock;
	/* Needs to be done before glock release & also in a transaction */
	truncate_inode_pages(&inode->i_data, 0);
	gfs2_trans_end(sdp);

out_unlock:
	if (test_bit(HIF_HOLDER, &ip->i_iopen_gh.gh_iflags))
		gfs2_glock_dq(&ip->i_iopen_gh);
	gfs2_holder_uninit(&ip->i_iopen_gh);
	gfs2_glock_dq_uninit(&gh);
	if (error && error != GLR_TRYFAILED && error != -EROFS)
		fs_warn(sdp, "gfs2_delete_inode: %d\n", error);
out:
	truncate_inode_pages(&inode->i_data, 0);
	clear_inode(inode);
}

static struct inode *gfs2_alloc_inode(struct super_block *sb)
{
	struct gfs2_inode *ip;

	ip = kmem_cache_alloc(gfs2_inode_cachep, GFP_KERNEL);
	if (ip) {
		ip->i_flags = 0;
		ip->i_gl = NULL;
	}
	return &ip->i_inode;
}

static void gfs2_destroy_inode(struct inode *inode)
{
	kmem_cache_free(gfs2_inode_cachep, inode);
}

const struct super_operations gfs2_super_ops = {
	.alloc_inode		= gfs2_alloc_inode,
	.destroy_inode		= gfs2_destroy_inode,
	.write_inode		= gfs2_write_inode,
	.delete_inode		= gfs2_delete_inode,
	.put_super		= gfs2_put_super,
	.sync_fs		= gfs2_sync_fs,
	.freeze_fs 		= gfs2_freeze,
	.unfreeze_fs		= gfs2_unfreeze,
	.statfs			= gfs2_statfs,
	.remount_fs		= gfs2_remount_fs,
	.clear_inode		= gfs2_clear_inode,
	.drop_inode		= gfs2_drop_inode,
	.show_options		= gfs2_show_options,
};
<|MERGE_RESOLUTION|>--- conflicted
+++ resolved
@@ -691,10 +691,7 @@
 	struct gfs2_holder t_gh;
 	int error;
 
-<<<<<<< HEAD
-=======
 	flush_workqueue(gfs2_delete_workqueue);
->>>>>>> 80ffb3cc
 	gfs2_quota_sync(sdp);
 	gfs2_statfs_sync(sdp);
 
