--- conflicted
+++ resolved
@@ -50,21 +50,12 @@
 	&raid6_avx512x4,
 	&raid6_avx512x2,
 	&raid6_avx512x1,
-<<<<<<< HEAD
 #endif
 #ifdef CONFIG_AS_AVX2
 	&raid6_avx2x4,
 	&raid6_avx2x2,
 	&raid6_avx2x1,
 #endif
-=======
-#endif
-#ifdef CONFIG_AS_AVX2
-	&raid6_avx2x4,
-	&raid6_avx2x2,
-	&raid6_avx2x1,
-#endif
->>>>>>> 0ecfebd2
 	&raid6_sse2x4,
 	&raid6_sse2x2,
 	&raid6_sse2x1,
@@ -87,19 +78,11 @@
 	&raid6_neonx4,
 	&raid6_neonx2,
 	&raid6_neonx1,
-<<<<<<< HEAD
 #endif
 #if defined(__ia64__)
 	&raid6_intx32,
 	&raid6_intx16,
 #endif
-=======
-#endif
-#if defined(__ia64__)
-	&raid6_intx32,
-	&raid6_intx16,
-#endif
->>>>>>> 0ecfebd2
 	&raid6_intx8,
 	&raid6_intx4,
 	&raid6_intx2,
