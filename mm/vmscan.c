// SPDX-License-Identifier: GPL-2.0
/*
 *  Copyright (C) 1991, 1992, 1993, 1994  Linus Torvalds
 *
 *  Swap reorganised 29.12.95, Stephen Tweedie.
 *  kswapd added: 7.1.96  sct
 *  Removed kswapd_ctl limits, and swap out as many pages as needed
 *  to bring the system back to freepages.high: 2.4.97, Rik van Riel.
 *  Zone aware kswapd started 02/00, Kanoj Sarcar (kanoj@sgi.com).
 *  Multiqueue VM started 5.8.00, Rik van Riel.
 */

#define pr_fmt(fmt) KBUILD_MODNAME ": " fmt

#include <linux/mm.h>
#include <linux/sched/mm.h>
#include <linux/module.h>
#include <linux/gfp.h>
#include <linux/kernel_stat.h>
#include <linux/swap.h>
#include <linux/pagemap.h>
#include <linux/init.h>
#include <linux/highmem.h>
#include <linux/vmpressure.h>
#include <linux/vmstat.h>
#include <linux/file.h>
#include <linux/writeback.h>
#include <linux/blkdev.h>
#include <linux/buffer_head.h>	/* for try_to_release_page(),
					buffer_heads_over_limit */
#include <linux/mm_inline.h>
#include <linux/backing-dev.h>
#include <linux/rmap.h>
#include <linux/topology.h>
#include <linux/cpu.h>
#include <linux/cpuset.h>
#include <linux/compaction.h>
#include <linux/notifier.h>
#include <linux/rwsem.h>
#include <linux/delay.h>
#include <linux/kthread.h>
#include <linux/freezer.h>
#include <linux/memcontrol.h>
#include <linux/migrate.h>
#include <linux/delayacct.h>
#include <linux/sysctl.h>
#include <linux/oom.h>
#include <linux/pagevec.h>
#include <linux/prefetch.h>
#include <linux/printk.h>
#include <linux/dax.h>
#include <linux/psi.h>

#include <asm/tlbflush.h>
#include <asm/div64.h>

#include <linux/swapops.h>
#include <linux/balloon_compaction.h>
#include <linux/sched/sysctl.h>

#include "internal.h"
#include "swap.h"

#define CREATE_TRACE_POINTS
#include <trace/events/vmscan.h>

struct scan_control {
	/* How many pages shrink_list() should reclaim */
	unsigned long nr_to_reclaim;

	/*
	 * Nodemask of nodes allowed by the caller. If NULL, all nodes
	 * are scanned.
	 */
	nodemask_t	*nodemask;

	/*
	 * The memory cgroup that hit its limit and as a result is the
	 * primary target of this reclaim invocation.
	 */
	struct mem_cgroup *target_mem_cgroup;

	/*
	 * Scan pressure balancing between anon and file LRUs
	 */
	unsigned long	anon_cost;
	unsigned long	file_cost;

	/* Can active pages be deactivated as part of reclaim? */
#define DEACTIVATE_ANON 1
#define DEACTIVATE_FILE 2
	unsigned int may_deactivate:2;
	unsigned int force_deactivate:1;
	unsigned int skipped_deactivate:1;

	/* Writepage batching in laptop mode; RECLAIM_WRITE */
	unsigned int may_writepage:1;

	/* Can mapped pages be reclaimed? */
	unsigned int may_unmap:1;

	/* Can pages be swapped as part of reclaim? */
	unsigned int may_swap:1;

	/*
	 * Cgroup memory below memory.low is protected as long as we
	 * don't threaten to OOM. If any cgroup is reclaimed at
	 * reduced force or passed over entirely due to its memory.low
	 * setting (memcg_low_skipped), and nothing is reclaimed as a
	 * result, then go back for one more cycle that reclaims the protected
	 * memory (memcg_low_reclaim) to avert OOM.
	 */
	unsigned int memcg_low_reclaim:1;
	unsigned int memcg_low_skipped:1;

	unsigned int hibernation_mode:1;

	/* One of the zones is ready for compaction */
	unsigned int compaction_ready:1;

	/* There is easily reclaimable cold cache in the current node */
	unsigned int cache_trim_mode:1;

	/* The file pages on the current node are dangerously low */
	unsigned int file_is_tiny:1;

	/* Always discard instead of demoting to lower tier memory */
	unsigned int no_demotion:1;

	/* Allocation order */
	s8 order;

	/* Scan (total_size >> priority) pages at once */
	s8 priority;

	/* The highest zone to isolate pages for reclaim from */
	s8 reclaim_idx;

	/* This context's GFP mask */
	gfp_t gfp_mask;

	/* Incremented by the number of inactive pages that were scanned */
	unsigned long nr_scanned;

	/* Number of pages freed so far during a call to shrink_zones() */
	unsigned long nr_reclaimed;

	struct {
		unsigned int dirty;
		unsigned int unqueued_dirty;
		unsigned int congested;
		unsigned int writeback;
		unsigned int immediate;
		unsigned int file_taken;
		unsigned int taken;
	} nr;

	/* for recording the reclaimed slab by now */
	struct reclaim_state reclaim_state;
};

#ifdef ARCH_HAS_PREFETCHW
#define prefetchw_prev_lru_page(_page, _base, _field)			\
	do {								\
		if ((_page)->lru.prev != _base) {			\
			struct page *prev;				\
									\
			prev = lru_to_page(&(_page->lru));		\
			prefetchw(&prev->_field);			\
		}							\
	} while (0)
#else
#define prefetchw_prev_lru_page(_page, _base, _field) do { } while (0)
#endif

/*
 * From 0 .. 200.  Higher means more swappy.
 */
int vm_swappiness = 60;

static void set_task_reclaim_state(struct task_struct *task,
				   struct reclaim_state *rs)
{
	/* Check for an overwrite */
	WARN_ON_ONCE(rs && task->reclaim_state);

	/* Check for the nulling of an already-nulled member */
	WARN_ON_ONCE(!rs && !task->reclaim_state);

	task->reclaim_state = rs;
}

static LIST_HEAD(shrinker_list);
static DECLARE_RWSEM(shrinker_rwsem);

#ifdef CONFIG_MEMCG
static int shrinker_nr_max;

/* The shrinker_info is expanded in a batch of BITS_PER_LONG */
static inline int shrinker_map_size(int nr_items)
{
	return (DIV_ROUND_UP(nr_items, BITS_PER_LONG) * sizeof(unsigned long));
}

static inline int shrinker_defer_size(int nr_items)
{
	return (round_up(nr_items, BITS_PER_LONG) * sizeof(atomic_long_t));
}

static struct shrinker_info *shrinker_info_protected(struct mem_cgroup *memcg,
						     int nid)
{
	return rcu_dereference_protected(memcg->nodeinfo[nid]->shrinker_info,
					 lockdep_is_held(&shrinker_rwsem));
}

static int expand_one_shrinker_info(struct mem_cgroup *memcg,
				    int map_size, int defer_size,
				    int old_map_size, int old_defer_size)
{
	struct shrinker_info *new, *old;
	struct mem_cgroup_per_node *pn;
	int nid;
	int size = map_size + defer_size;

	for_each_node(nid) {
		pn = memcg->nodeinfo[nid];
		old = shrinker_info_protected(memcg, nid);
		/* Not yet online memcg */
		if (!old)
			return 0;

		new = kvmalloc_node(sizeof(*new) + size, GFP_KERNEL, nid);
		if (!new)
			return -ENOMEM;

		new->nr_deferred = (atomic_long_t *)(new + 1);
		new->map = (void *)new->nr_deferred + defer_size;

		/* map: set all old bits, clear all new bits */
		memset(new->map, (int)0xff, old_map_size);
		memset((void *)new->map + old_map_size, 0, map_size - old_map_size);
		/* nr_deferred: copy old values, clear all new values */
		memcpy(new->nr_deferred, old->nr_deferred, old_defer_size);
		memset((void *)new->nr_deferred + old_defer_size, 0,
		       defer_size - old_defer_size);

		rcu_assign_pointer(pn->shrinker_info, new);
		kvfree_rcu(old, rcu);
	}

	return 0;
}

void free_shrinker_info(struct mem_cgroup *memcg)
{
	struct mem_cgroup_per_node *pn;
	struct shrinker_info *info;
	int nid;

	for_each_node(nid) {
		pn = memcg->nodeinfo[nid];
		info = rcu_dereference_protected(pn->shrinker_info, true);
		kvfree(info);
		rcu_assign_pointer(pn->shrinker_info, NULL);
	}
}

int alloc_shrinker_info(struct mem_cgroup *memcg)
{
	struct shrinker_info *info;
	int nid, size, ret = 0;
	int map_size, defer_size = 0;

	down_write(&shrinker_rwsem);
	map_size = shrinker_map_size(shrinker_nr_max);
	defer_size = shrinker_defer_size(shrinker_nr_max);
	size = map_size + defer_size;
	for_each_node(nid) {
		info = kvzalloc_node(sizeof(*info) + size, GFP_KERNEL, nid);
		if (!info) {
			free_shrinker_info(memcg);
			ret = -ENOMEM;
			break;
		}
		info->nr_deferred = (atomic_long_t *)(info + 1);
		info->map = (void *)info->nr_deferred + defer_size;
		rcu_assign_pointer(memcg->nodeinfo[nid]->shrinker_info, info);
	}
	up_write(&shrinker_rwsem);

	return ret;
}

static inline bool need_expand(int nr_max)
{
	return round_up(nr_max, BITS_PER_LONG) >
	       round_up(shrinker_nr_max, BITS_PER_LONG);
}

static int expand_shrinker_info(int new_id)
{
	int ret = 0;
	int new_nr_max = new_id + 1;
	int map_size, defer_size = 0;
	int old_map_size, old_defer_size = 0;
	struct mem_cgroup *memcg;

	if (!need_expand(new_nr_max))
		goto out;

	if (!root_mem_cgroup)
		goto out;

	lockdep_assert_held(&shrinker_rwsem);

	map_size = shrinker_map_size(new_nr_max);
	defer_size = shrinker_defer_size(new_nr_max);
	old_map_size = shrinker_map_size(shrinker_nr_max);
	old_defer_size = shrinker_defer_size(shrinker_nr_max);

	memcg = mem_cgroup_iter(NULL, NULL, NULL);
	do {
		ret = expand_one_shrinker_info(memcg, map_size, defer_size,
					       old_map_size, old_defer_size);
		if (ret) {
			mem_cgroup_iter_break(NULL, memcg);
			goto out;
		}
	} while ((memcg = mem_cgroup_iter(NULL, memcg, NULL)) != NULL);
out:
	if (!ret)
		shrinker_nr_max = new_nr_max;

	return ret;
}

void set_shrinker_bit(struct mem_cgroup *memcg, int nid, int shrinker_id)
{
	if (shrinker_id >= 0 && memcg && !mem_cgroup_is_root(memcg)) {
		struct shrinker_info *info;

		rcu_read_lock();
		info = rcu_dereference(memcg->nodeinfo[nid]->shrinker_info);
		/* Pairs with smp mb in shrink_slab() */
		smp_mb__before_atomic();
		set_bit(shrinker_id, info->map);
		rcu_read_unlock();
	}
}

static DEFINE_IDR(shrinker_idr);

static int prealloc_memcg_shrinker(struct shrinker *shrinker)
{
	int id, ret = -ENOMEM;

	if (mem_cgroup_disabled())
		return -ENOSYS;

	down_write(&shrinker_rwsem);
	/* This may call shrinker, so it must use down_read_trylock() */
	id = idr_alloc(&shrinker_idr, shrinker, 0, 0, GFP_KERNEL);
	if (id < 0)
		goto unlock;

	if (id >= shrinker_nr_max) {
		if (expand_shrinker_info(id)) {
			idr_remove(&shrinker_idr, id);
			goto unlock;
		}
	}
	shrinker->id = id;
	ret = 0;
unlock:
	up_write(&shrinker_rwsem);
	return ret;
}

static void unregister_memcg_shrinker(struct shrinker *shrinker)
{
	int id = shrinker->id;

	BUG_ON(id < 0);

	lockdep_assert_held(&shrinker_rwsem);

	idr_remove(&shrinker_idr, id);
}

static long xchg_nr_deferred_memcg(int nid, struct shrinker *shrinker,
				   struct mem_cgroup *memcg)
{
	struct shrinker_info *info;

	info = shrinker_info_protected(memcg, nid);
	return atomic_long_xchg(&info->nr_deferred[shrinker->id], 0);
}

static long add_nr_deferred_memcg(long nr, int nid, struct shrinker *shrinker,
				  struct mem_cgroup *memcg)
{
	struct shrinker_info *info;

	info = shrinker_info_protected(memcg, nid);
	return atomic_long_add_return(nr, &info->nr_deferred[shrinker->id]);
}

void reparent_shrinker_deferred(struct mem_cgroup *memcg)
{
	int i, nid;
	long nr;
	struct mem_cgroup *parent;
	struct shrinker_info *child_info, *parent_info;

	parent = parent_mem_cgroup(memcg);
	if (!parent)
		parent = root_mem_cgroup;

	/* Prevent from concurrent shrinker_info expand */
	down_read(&shrinker_rwsem);
	for_each_node(nid) {
		child_info = shrinker_info_protected(memcg, nid);
		parent_info = shrinker_info_protected(parent, nid);
		for (i = 0; i < shrinker_nr_max; i++) {
			nr = atomic_long_read(&child_info->nr_deferred[i]);
			atomic_long_add(nr, &parent_info->nr_deferred[i]);
		}
	}
	up_read(&shrinker_rwsem);
}

static bool cgroup_reclaim(struct scan_control *sc)
{
	return sc->target_mem_cgroup;
}

/**
 * writeback_throttling_sane - is the usual dirty throttling mechanism available?
 * @sc: scan_control in question
 *
 * The normal page dirty throttling mechanism in balance_dirty_pages() is
 * completely broken with the legacy memcg and direct stalling in
 * shrink_page_list() is used for throttling instead, which lacks all the
 * niceties such as fairness, adaptive pausing, bandwidth proportional
 * allocation and configurability.
 *
 * This function tests whether the vmscan currently in progress can assume
 * that the normal dirty throttling mechanism is operational.
 */
static bool writeback_throttling_sane(struct scan_control *sc)
{
	if (!cgroup_reclaim(sc))
		return true;
#ifdef CONFIG_CGROUP_WRITEBACK
	if (cgroup_subsys_on_dfl(memory_cgrp_subsys))
		return true;
#endif
	return false;
}
#else
static int prealloc_memcg_shrinker(struct shrinker *shrinker)
{
	return -ENOSYS;
}

static void unregister_memcg_shrinker(struct shrinker *shrinker)
{
}

static long xchg_nr_deferred_memcg(int nid, struct shrinker *shrinker,
				   struct mem_cgroup *memcg)
{
	return 0;
}

static long add_nr_deferred_memcg(long nr, int nid, struct shrinker *shrinker,
				  struct mem_cgroup *memcg)
{
	return 0;
}

static bool cgroup_reclaim(struct scan_control *sc)
{
	return false;
}

static bool writeback_throttling_sane(struct scan_control *sc)
{
	return true;
}
#endif

static long xchg_nr_deferred(struct shrinker *shrinker,
			     struct shrink_control *sc)
{
	int nid = sc->nid;

	if (!(shrinker->flags & SHRINKER_NUMA_AWARE))
		nid = 0;

	if (sc->memcg &&
	    (shrinker->flags & SHRINKER_MEMCG_AWARE))
		return xchg_nr_deferred_memcg(nid, shrinker,
					      sc->memcg);

	return atomic_long_xchg(&shrinker->nr_deferred[nid], 0);
}


static long add_nr_deferred(long nr, struct shrinker *shrinker,
			    struct shrink_control *sc)
{
	int nid = sc->nid;

	if (!(shrinker->flags & SHRINKER_NUMA_AWARE))
		nid = 0;

	if (sc->memcg &&
	    (shrinker->flags & SHRINKER_MEMCG_AWARE))
		return add_nr_deferred_memcg(nr, nid, shrinker,
					     sc->memcg);

	return atomic_long_add_return(nr, &shrinker->nr_deferred[nid]);
}

static bool can_demote(int nid, struct scan_control *sc)
{
	if (!numa_demotion_enabled)
		return false;
	if (sc && sc->no_demotion)
		return false;
	if (next_demotion_node(nid) == NUMA_NO_NODE)
		return false;

	return true;
}

static inline bool can_reclaim_anon_pages(struct mem_cgroup *memcg,
					  int nid,
					  struct scan_control *sc)
{
	if (memcg == NULL) {
		/*
		 * For non-memcg reclaim, is there
		 * space in any swap device?
		 */
		if (get_nr_swap_pages() > 0)
			return true;
	} else {
		/* Is the memcg below its swap limit? */
		if (mem_cgroup_get_nr_swap_pages(memcg) > 0)
			return true;
	}

	/*
	 * The page can not be swapped.
	 *
	 * Can it be reclaimed from this node via demotion?
	 */
	return can_demote(nid, sc);
}

/*
 * This misses isolated pages which are not accounted for to save counters.
 * As the data only determines if reclaim or compaction continues, it is
 * not expected that isolated pages will be a dominating factor.
 */
unsigned long zone_reclaimable_pages(struct zone *zone)
{
	unsigned long nr;

	nr = zone_page_state_snapshot(zone, NR_ZONE_INACTIVE_FILE) +
		zone_page_state_snapshot(zone, NR_ZONE_ACTIVE_FILE);
	if (can_reclaim_anon_pages(NULL, zone_to_nid(zone), NULL))
		nr += zone_page_state_snapshot(zone, NR_ZONE_INACTIVE_ANON) +
			zone_page_state_snapshot(zone, NR_ZONE_ACTIVE_ANON);

	return nr;
}

/**
 * lruvec_lru_size -  Returns the number of pages on the given LRU list.
 * @lruvec: lru vector
 * @lru: lru to use
 * @zone_idx: zones to consider (use MAX_NR_ZONES - 1 for the whole LRU list)
 */
static unsigned long lruvec_lru_size(struct lruvec *lruvec, enum lru_list lru,
				     int zone_idx)
{
	unsigned long size = 0;
	int zid;

	for (zid = 0; zid <= zone_idx; zid++) {
		struct zone *zone = &lruvec_pgdat(lruvec)->node_zones[zid];

		if (!managed_zone(zone))
			continue;

		if (!mem_cgroup_disabled())
			size += mem_cgroup_get_zone_lru_size(lruvec, lru, zid);
		else
			size += zone_page_state(zone, NR_ZONE_LRU_BASE + lru);
	}
	return size;
}

/*
 * Add a shrinker callback to be called from the vm.
 */
int prealloc_shrinker(struct shrinker *shrinker)
{
	unsigned int size;
	int err;

	if (shrinker->flags & SHRINKER_MEMCG_AWARE) {
		err = prealloc_memcg_shrinker(shrinker);
		if (err != -ENOSYS)
			return err;

		shrinker->flags &= ~SHRINKER_MEMCG_AWARE;
	}

	size = sizeof(*shrinker->nr_deferred);
	if (shrinker->flags & SHRINKER_NUMA_AWARE)
		size *= nr_node_ids;

	shrinker->nr_deferred = kzalloc(size, GFP_KERNEL);
	if (!shrinker->nr_deferred)
		return -ENOMEM;

	return 0;
}

void free_prealloced_shrinker(struct shrinker *shrinker)
{
	if (shrinker->flags & SHRINKER_MEMCG_AWARE) {
		down_write(&shrinker_rwsem);
		unregister_memcg_shrinker(shrinker);
		up_write(&shrinker_rwsem);
		return;
	}

	kfree(shrinker->nr_deferred);
	shrinker->nr_deferred = NULL;
}

void register_shrinker_prepared(struct shrinker *shrinker)
{
	down_write(&shrinker_rwsem);
	list_add_tail(&shrinker->list, &shrinker_list);
	shrinker->flags |= SHRINKER_REGISTERED;
	up_write(&shrinker_rwsem);
}

int register_shrinker(struct shrinker *shrinker)
{
	int err = prealloc_shrinker(shrinker);

	if (err)
		return err;
	register_shrinker_prepared(shrinker);
	return 0;
}
EXPORT_SYMBOL(register_shrinker);

/*
 * Remove one
 */
void unregister_shrinker(struct shrinker *shrinker)
{
	if (!(shrinker->flags & SHRINKER_REGISTERED))
		return;

	down_write(&shrinker_rwsem);
	list_del(&shrinker->list);
	shrinker->flags &= ~SHRINKER_REGISTERED;
	if (shrinker->flags & SHRINKER_MEMCG_AWARE)
		unregister_memcg_shrinker(shrinker);
	up_write(&shrinker_rwsem);

	kfree(shrinker->nr_deferred);
	shrinker->nr_deferred = NULL;
}
EXPORT_SYMBOL(unregister_shrinker);

/**
 * synchronize_shrinkers - Wait for all running shrinkers to complete.
 *
 * This is equivalent to calling unregister_shrink() and register_shrinker(),
 * but atomically and with less overhead. This is useful to guarantee that all
 * shrinker invocations have seen an update, before freeing memory, similar to
 * rcu.
 */
void synchronize_shrinkers(void)
{
	down_write(&shrinker_rwsem);
	up_write(&shrinker_rwsem);
}
EXPORT_SYMBOL(synchronize_shrinkers);

#define SHRINK_BATCH 128

static unsigned long do_shrink_slab(struct shrink_control *shrinkctl,
				    struct shrinker *shrinker, int priority)
{
	unsigned long freed = 0;
	unsigned long long delta;
	long total_scan;
	long freeable;
	long nr;
	long new_nr;
	long batch_size = shrinker->batch ? shrinker->batch
					  : SHRINK_BATCH;
	long scanned = 0, next_deferred;

	freeable = shrinker->count_objects(shrinker, shrinkctl);
	if (freeable == 0 || freeable == SHRINK_EMPTY)
		return freeable;

	/*
	 * copy the current shrinker scan count into a local variable
	 * and zero it so that other concurrent shrinker invocations
	 * don't also do this scanning work.
	 */
	nr = xchg_nr_deferred(shrinker, shrinkctl);

	if (shrinker->seeks) {
		delta = freeable >> priority;
		delta *= 4;
		do_div(delta, shrinker->seeks);
	} else {
		/*
		 * These objects don't require any IO to create. Trim
		 * them aggressively under memory pressure to keep
		 * them from causing refetches in the IO caches.
		 */
		delta = freeable / 2;
	}

	total_scan = nr >> priority;
	total_scan += delta;
	total_scan = min(total_scan, (2 * freeable));

	trace_mm_shrink_slab_start(shrinker, shrinkctl, nr,
				   freeable, delta, total_scan, priority);

	/*
	 * Normally, we should not scan less than batch_size objects in one
	 * pass to avoid too frequent shrinker calls, but if the slab has less
	 * than batch_size objects in total and we are really tight on memory,
	 * we will try to reclaim all available objects, otherwise we can end
	 * up failing allocations although there are plenty of reclaimable
	 * objects spread over several slabs with usage less than the
	 * batch_size.
	 *
	 * We detect the "tight on memory" situations by looking at the total
	 * number of objects we want to scan (total_scan). If it is greater
	 * than the total number of objects on slab (freeable), we must be
	 * scanning at high prio and therefore should try to reclaim as much as
	 * possible.
	 */
	while (total_scan >= batch_size ||
	       total_scan >= freeable) {
		unsigned long ret;
		unsigned long nr_to_scan = min(batch_size, total_scan);

		shrinkctl->nr_to_scan = nr_to_scan;
		shrinkctl->nr_scanned = nr_to_scan;
		ret = shrinker->scan_objects(shrinker, shrinkctl);
		if (ret == SHRINK_STOP)
			break;
		freed += ret;

		count_vm_events(SLABS_SCANNED, shrinkctl->nr_scanned);
		total_scan -= shrinkctl->nr_scanned;
		scanned += shrinkctl->nr_scanned;

		cond_resched();
	}

	/*
	 * The deferred work is increased by any new work (delta) that wasn't
	 * done, decreased by old deferred work that was done now.
	 *
	 * And it is capped to two times of the freeable items.
	 */
	next_deferred = max_t(long, (nr + delta - scanned), 0);
	next_deferred = min(next_deferred, (2 * freeable));

	/*
	 * move the unused scan count back into the shrinker in a
	 * manner that handles concurrent updates.
	 */
	new_nr = add_nr_deferred(next_deferred, shrinker, shrinkctl);

	trace_mm_shrink_slab_end(shrinker, shrinkctl->nid, freed, nr, new_nr, total_scan);
	return freed;
}

#ifdef CONFIG_MEMCG
static unsigned long shrink_slab_memcg(gfp_t gfp_mask, int nid,
			struct mem_cgroup *memcg, int priority)
{
	struct shrinker_info *info;
	unsigned long ret, freed = 0;
	int i;

	if (!mem_cgroup_online(memcg))
		return 0;

	if (!down_read_trylock(&shrinker_rwsem))
		return 0;

	info = shrinker_info_protected(memcg, nid);
	if (unlikely(!info))
		goto unlock;

	for_each_set_bit(i, info->map, shrinker_nr_max) {
		struct shrink_control sc = {
			.gfp_mask = gfp_mask,
			.nid = nid,
			.memcg = memcg,
		};
		struct shrinker *shrinker;

		shrinker = idr_find(&shrinker_idr, i);
		if (unlikely(!shrinker || !(shrinker->flags & SHRINKER_REGISTERED))) {
			if (!shrinker)
				clear_bit(i, info->map);
			continue;
		}

		/* Call non-slab shrinkers even though kmem is disabled */
		if (!memcg_kmem_enabled() &&
		    !(shrinker->flags & SHRINKER_NONSLAB))
			continue;

		ret = do_shrink_slab(&sc, shrinker, priority);
		if (ret == SHRINK_EMPTY) {
			clear_bit(i, info->map);
			/*
			 * After the shrinker reported that it had no objects to
			 * free, but before we cleared the corresponding bit in
			 * the memcg shrinker map, a new object might have been
			 * added. To make sure, we have the bit set in this
			 * case, we invoke the shrinker one more time and reset
			 * the bit if it reports that it is not empty anymore.
			 * The memory barrier here pairs with the barrier in
			 * set_shrinker_bit():
			 *
			 * list_lru_add()     shrink_slab_memcg()
			 *   list_add_tail()    clear_bit()
			 *   <MB>               <MB>
			 *   set_bit()          do_shrink_slab()
			 */
			smp_mb__after_atomic();
			ret = do_shrink_slab(&sc, shrinker, priority);
			if (ret == SHRINK_EMPTY)
				ret = 0;
			else
				set_shrinker_bit(memcg, nid, i);
		}
		freed += ret;

		if (rwsem_is_contended(&shrinker_rwsem)) {
			freed = freed ? : 1;
			break;
		}
	}
unlock:
	up_read(&shrinker_rwsem);
	return freed;
}
#else /* CONFIG_MEMCG */
static unsigned long shrink_slab_memcg(gfp_t gfp_mask, int nid,
			struct mem_cgroup *memcg, int priority)
{
	return 0;
}
#endif /* CONFIG_MEMCG */

/**
 * shrink_slab - shrink slab caches
 * @gfp_mask: allocation context
 * @nid: node whose slab caches to target
 * @memcg: memory cgroup whose slab caches to target
 * @priority: the reclaim priority
 *
 * Call the shrink functions to age shrinkable caches.
 *
 * @nid is passed along to shrinkers with SHRINKER_NUMA_AWARE set,
 * unaware shrinkers will receive a node id of 0 instead.
 *
 * @memcg specifies the memory cgroup to target. Unaware shrinkers
 * are called only if it is the root cgroup.
 *
 * @priority is sc->priority, we take the number of objects and >> by priority
 * in order to get the scan target.
 *
 * Returns the number of reclaimed slab objects.
 */
static unsigned long shrink_slab(gfp_t gfp_mask, int nid,
				 struct mem_cgroup *memcg,
				 int priority)
{
	unsigned long ret, freed = 0;
	struct shrinker *shrinker;

	/*
	 * The root memcg might be allocated even though memcg is disabled
	 * via "cgroup_disable=memory" boot parameter.  This could make
	 * mem_cgroup_is_root() return false, then just run memcg slab
	 * shrink, but skip global shrink.  This may result in premature
	 * oom.
	 */
	if (!mem_cgroup_disabled() && !mem_cgroup_is_root(memcg))
		return shrink_slab_memcg(gfp_mask, nid, memcg, priority);

	if (!down_read_trylock(&shrinker_rwsem))
		goto out;

	list_for_each_entry(shrinker, &shrinker_list, list) {
		struct shrink_control sc = {
			.gfp_mask = gfp_mask,
			.nid = nid,
			.memcg = memcg,
		};

		ret = do_shrink_slab(&sc, shrinker, priority);
		if (ret == SHRINK_EMPTY)
			ret = 0;
		freed += ret;
		/*
		 * Bail out if someone want to register a new shrinker to
		 * prevent the registration from being stalled for long periods
		 * by parallel ongoing shrinking.
		 */
		if (rwsem_is_contended(&shrinker_rwsem)) {
			freed = freed ? : 1;
			break;
		}
	}

	up_read(&shrinker_rwsem);
out:
	cond_resched();
	return freed;
}

static void drop_slab_node(int nid)
{
	unsigned long freed;
	int shift = 0;

	do {
		struct mem_cgroup *memcg = NULL;

		if (fatal_signal_pending(current))
			return;

		freed = 0;
		memcg = mem_cgroup_iter(NULL, NULL, NULL);
		do {
			freed += shrink_slab(GFP_KERNEL, nid, memcg, 0);
		} while ((memcg = mem_cgroup_iter(NULL, memcg, NULL)) != NULL);
	} while ((freed >> shift++) > 1);
}

void drop_slab(void)
{
	int nid;

	for_each_online_node(nid)
		drop_slab_node(nid);
}

static inline int is_page_cache_freeable(struct folio *folio)
{
	/*
	 * A freeable page cache page is referenced only by the caller
	 * that isolated the page, the page cache and optional buffer
	 * heads at page->private.
	 */
	return folio_ref_count(folio) - folio_test_private(folio) ==
		1 + folio_nr_pages(folio);
}

/*
 * We detected a synchronous write error writing a folio out.  Probably
 * -ENOSPC.  We need to propagate that into the address_space for a subsequent
 * fsync(), msync() or close().
 *
 * The tricky part is that after writepage we cannot touch the mapping: nothing
 * prevents it from being freed up.  But we have a ref on the folio and once
 * that folio is locked, the mapping is pinned.
 *
 * We're allowed to run sleeping folio_lock() here because we know the caller has
 * __GFP_FS.
 */
static void handle_write_error(struct address_space *mapping,
				struct folio *folio, int error)
{
	folio_lock(folio);
	if (folio_mapping(folio) == mapping)
		mapping_set_error(mapping, error);
	folio_unlock(folio);
}

static bool skip_throttle_noprogress(pg_data_t *pgdat)
{
	int reclaimable = 0, write_pending = 0;
	int i;

	/*
	 * If kswapd is disabled, reschedule if necessary but do not
	 * throttle as the system is likely near OOM.
	 */
	if (pgdat->kswapd_failures >= MAX_RECLAIM_RETRIES)
		return true;

	/*
	 * If there are a lot of dirty/writeback pages then do not
	 * throttle as throttling will occur when the pages cycle
	 * towards the end of the LRU if still under writeback.
	 */
	for (i = 0; i < MAX_NR_ZONES; i++) {
		struct zone *zone = pgdat->node_zones + i;

		if (!managed_zone(zone))
			continue;

		reclaimable += zone_reclaimable_pages(zone);
		write_pending += zone_page_state_snapshot(zone,
						  NR_ZONE_WRITE_PENDING);
	}
	if (2 * write_pending <= reclaimable)
		return true;

	return false;
}

void reclaim_throttle(pg_data_t *pgdat, enum vmscan_throttle_state reason)
{
	wait_queue_head_t *wqh = &pgdat->reclaim_wait[reason];
	long timeout, ret;
	DEFINE_WAIT(wait);

	/*
	 * Do not throttle IO workers, kthreads other than kswapd or
	 * workqueues. They may be required for reclaim to make
	 * forward progress (e.g. journalling workqueues or kthreads).
	 */
	if (!current_is_kswapd() &&
	    current->flags & (PF_IO_WORKER|PF_KTHREAD)) {
		cond_resched();
		return;
	}

	/*
	 * These figures are pulled out of thin air.
	 * VMSCAN_THROTTLE_ISOLATED is a transient condition based on too many
	 * parallel reclaimers which is a short-lived event so the timeout is
	 * short. Failing to make progress or waiting on writeback are
	 * potentially long-lived events so use a longer timeout. This is shaky
	 * logic as a failure to make progress could be due to anything from
	 * writeback to a slow device to excessive references pages at the tail
	 * of the inactive LRU.
	 */
	switch(reason) {
	case VMSCAN_THROTTLE_WRITEBACK:
		timeout = HZ/10;

		if (atomic_inc_return(&pgdat->nr_writeback_throttled) == 1) {
			WRITE_ONCE(pgdat->nr_reclaim_start,
				node_page_state(pgdat, NR_THROTTLED_WRITTEN));
		}

		break;
	case VMSCAN_THROTTLE_CONGESTED:
		fallthrough;
	case VMSCAN_THROTTLE_NOPROGRESS:
		if (skip_throttle_noprogress(pgdat)) {
			cond_resched();
			return;
		}

		timeout = 1;

		break;
	case VMSCAN_THROTTLE_ISOLATED:
		timeout = HZ/50;
		break;
	default:
		WARN_ON_ONCE(1);
		timeout = HZ;
		break;
	}

	prepare_to_wait(wqh, &wait, TASK_UNINTERRUPTIBLE);
	ret = schedule_timeout(timeout);
	finish_wait(wqh, &wait);

	if (reason == VMSCAN_THROTTLE_WRITEBACK)
		atomic_dec(&pgdat->nr_writeback_throttled);

	trace_mm_vmscan_throttled(pgdat->node_id, jiffies_to_usecs(timeout),
				jiffies_to_usecs(timeout - ret),
				reason);
}

/*
 * Account for pages written if tasks are throttled waiting on dirty
 * pages to clean. If enough pages have been cleaned since throttling
 * started then wakeup the throttled tasks.
 */
void __acct_reclaim_writeback(pg_data_t *pgdat, struct folio *folio,
							int nr_throttled)
{
	unsigned long nr_written;

	node_stat_add_folio(folio, NR_THROTTLED_WRITTEN);

	/*
	 * This is an inaccurate read as the per-cpu deltas may not
	 * be synchronised. However, given that the system is
	 * writeback throttled, it is not worth taking the penalty
	 * of getting an accurate count. At worst, the throttle
	 * timeout guarantees forward progress.
	 */
	nr_written = node_page_state(pgdat, NR_THROTTLED_WRITTEN) -
		READ_ONCE(pgdat->nr_reclaim_start);

	if (nr_written > SWAP_CLUSTER_MAX * nr_throttled)
		wake_up(&pgdat->reclaim_wait[VMSCAN_THROTTLE_WRITEBACK]);
}

/* possible outcome of pageout() */
typedef enum {
	/* failed to write page out, page is locked */
	PAGE_KEEP,
	/* move page to the active list, page is locked */
	PAGE_ACTIVATE,
	/* page has been sent to the disk successfully, page is unlocked */
	PAGE_SUCCESS,
	/* page is clean and locked */
	PAGE_CLEAN,
} pageout_t;

/*
 * pageout is called by shrink_page_list() for each dirty page.
 * Calls ->writepage().
 */
<<<<<<< HEAD
static pageout_t pageout(struct folio *folio, struct address_space *mapping)
=======
static pageout_t pageout(struct folio *folio, struct address_space *mapping,
			 struct swap_iocb **plug)
>>>>>>> 88084a3d
{
	/*
	 * If the folio is dirty, only perform writeback if that write
	 * will be non-blocking.  To prevent this allocation from being
	 * stalled by pagecache activity.  But note that there may be
	 * stalls if we need to run get_block().  We could test
	 * PagePrivate for that.
	 *
	 * If this process is currently in __generic_file_write_iter() against
	 * this folio's queue, we can perform writeback even if that
	 * will block.
	 *
	 * If the folio is swapcache, write it back even if that would
	 * block, for some throttling. This happens by accident, because
	 * swap_backing_dev_info is bust: it doesn't reflect the
	 * congestion state of the swapdevs.  Easy to fix, if needed.
	 */
	if (!is_page_cache_freeable(folio))
		return PAGE_KEEP;
	if (!mapping) {
		/*
		 * Some data journaling orphaned folios can have
		 * folio->mapping == NULL while being dirty with clean buffers.
		 */
		if (folio_test_private(folio)) {
<<<<<<< HEAD
			if (try_to_free_buffers(&folio->page)) {
=======
			if (try_to_free_buffers(folio)) {
>>>>>>> 88084a3d
				folio_clear_dirty(folio);
				pr_info("%s: orphaned folio\n", __func__);
				return PAGE_CLEAN;
			}
		}
		return PAGE_KEEP;
	}
	if (mapping->a_ops->writepage == NULL)
		return PAGE_ACTIVATE;

	if (folio_clear_dirty_for_io(folio)) {
		int res;
		struct writeback_control wbc = {
			.sync_mode = WB_SYNC_NONE,
			.nr_to_write = SWAP_CLUSTER_MAX,
			.range_start = 0,
			.range_end = LLONG_MAX,
			.for_reclaim = 1,
			.swap_plug = plug,
		};

		folio_set_reclaim(folio);
		res = mapping->a_ops->writepage(&folio->page, &wbc);
		if (res < 0)
			handle_write_error(mapping, folio, res);
		if (res == AOP_WRITEPAGE_ACTIVATE) {
			folio_clear_reclaim(folio);
			return PAGE_ACTIVATE;
		}

		if (!folio_test_writeback(folio)) {
			/* synchronous write or broken a_ops? */
			folio_clear_reclaim(folio);
		}
		trace_mm_vmscan_write_folio(folio);
		node_stat_add_folio(folio, NR_VMSCAN_WRITE);
		return PAGE_SUCCESS;
	}

	return PAGE_CLEAN;
}

/*
 * Same as remove_mapping, but if the page is removed from the mapping, it
 * gets returned with a refcount of 0.
 */
static int __remove_mapping(struct address_space *mapping, struct folio *folio,
			    bool reclaimed, struct mem_cgroup *target_memcg)
{
	int refcount;
	void *shadow = NULL;

	BUG_ON(!folio_test_locked(folio));
	BUG_ON(mapping != folio_mapping(folio));

	if (!folio_test_swapcache(folio))
		spin_lock(&mapping->host->i_lock);
	xa_lock_irq(&mapping->i_pages);
	/*
	 * The non racy check for a busy page.
	 *
	 * Must be careful with the order of the tests. When someone has
	 * a ref to the page, it may be possible that they dirty it then
	 * drop the reference. So if PageDirty is tested before page_count
	 * here, then the following race may occur:
	 *
	 * get_user_pages(&page);
	 * [user mapping goes away]
	 * write_to(page);
	 *				!PageDirty(page)    [good]
	 * SetPageDirty(page);
	 * put_page(page);
	 *				!page_count(page)   [good, discard it]
	 *
	 * [oops, our write_to data is lost]
	 *
	 * Reversing the order of the tests ensures such a situation cannot
	 * escape unnoticed. The smp_rmb is needed to ensure the page->flags
	 * load is not satisfied before that of page->_refcount.
	 *
	 * Note that if SetPageDirty is always performed via set_page_dirty,
	 * and thus under the i_pages lock, then this ordering is not required.
	 */
	refcount = 1 + folio_nr_pages(folio);
	if (!folio_ref_freeze(folio, refcount))
		goto cannot_free;
	/* note: atomic_cmpxchg in page_ref_freeze provides the smp_rmb */
	if (unlikely(folio_test_dirty(folio))) {
		folio_ref_unfreeze(folio, refcount);
		goto cannot_free;
	}

	if (folio_test_swapcache(folio)) {
		swp_entry_t swap = folio_swap_entry(folio);
		mem_cgroup_swapout(folio, swap);
		if (reclaimed && !mapping_exiting(mapping))
			shadow = workingset_eviction(folio, target_memcg);
		__delete_from_swap_cache(&folio->page, swap, shadow);
		xa_unlock_irq(&mapping->i_pages);
		put_swap_page(&folio->page, swap);
	} else {
		void (*free_folio)(struct folio *);

		free_folio = mapping->a_ops->free_folio;
		/*
		 * Remember a shadow entry for reclaimed file cache in
		 * order to detect refaults, thus thrashing, later on.
		 *
		 * But don't store shadows in an address space that is
		 * already exiting.  This is not just an optimization,
		 * inode reclaim needs to empty out the radix tree or
		 * the nodes are lost.  Don't plant shadows behind its
		 * back.
		 *
		 * We also don't store shadows for DAX mappings because the
		 * only page cache pages found in these are zero pages
		 * covering holes, and because we don't want to mix DAX
		 * exceptional entries and shadow exceptional entries in the
		 * same address_space.
		 */
		if (reclaimed && folio_is_file_lru(folio) &&
		    !mapping_exiting(mapping) && !dax_mapping(mapping))
			shadow = workingset_eviction(folio, target_memcg);
		__filemap_remove_folio(folio, shadow);
		xa_unlock_irq(&mapping->i_pages);
		if (mapping_shrinkable(mapping))
			inode_add_lru(mapping->host);
		spin_unlock(&mapping->host->i_lock);

<<<<<<< HEAD
		if (freepage != NULL)
			freepage(&folio->page);
=======
		if (free_folio)
			free_folio(folio);
>>>>>>> 88084a3d
	}

	return 1;

cannot_free:
	xa_unlock_irq(&mapping->i_pages);
	if (!folio_test_swapcache(folio))
		spin_unlock(&mapping->host->i_lock);
	return 0;
}

/**
 * remove_mapping() - Attempt to remove a folio from its mapping.
 * @mapping: The address space.
 * @folio: The folio to remove.
 *
 * If the folio is dirty, under writeback or if someone else has a ref
 * on it, removal will fail.
 * Return: The number of pages removed from the mapping.  0 if the folio
 * could not be removed.
 * Context: The caller should have a single refcount on the folio and
 * hold its lock.
 */
long remove_mapping(struct address_space *mapping, struct folio *folio)
{
	if (__remove_mapping(mapping, folio, false, NULL)) {
		/*
		 * Unfreezing the refcount with 1 effectively
		 * drops the pagecache ref for us without requiring another
		 * atomic operation.
		 */
		folio_ref_unfreeze(folio, 1);
		return folio_nr_pages(folio);
	}
	return 0;
}

/**
 * folio_putback_lru - Put previously isolated folio onto appropriate LRU list.
 * @folio: Folio to be returned to an LRU list.
 *
 * Add previously isolated @folio to appropriate LRU list.
 * The folio may still be unevictable for other reasons.
 *
 * Context: lru_lock must not be held, interrupts must be enabled.
 */
void folio_putback_lru(struct folio *folio)
{
	folio_add_lru(folio);
	folio_put(folio);		/* drop ref from isolate */
}

enum page_references {
	PAGEREF_RECLAIM,
	PAGEREF_RECLAIM_CLEAN,
	PAGEREF_KEEP,
	PAGEREF_ACTIVATE,
};

static enum page_references folio_check_references(struct folio *folio,
						  struct scan_control *sc)
{
	int referenced_ptes, referenced_folio;
	unsigned long vm_flags;

	referenced_ptes = folio_referenced(folio, 1, sc->target_mem_cgroup,
					   &vm_flags);
	referenced_folio = folio_test_clear_referenced(folio);

	/*
	 * The supposedly reclaimable folio was found to be in a VM_LOCKED vma.
	 * Let the folio, now marked Mlocked, be moved to the unevictable list.
	 */
	if (vm_flags & VM_LOCKED)
		return PAGEREF_ACTIVATE;
<<<<<<< HEAD
=======

	/* rmap lock contention: rotate */
	if (referenced_ptes == -1)
		return PAGEREF_KEEP;
>>>>>>> 88084a3d

	if (referenced_ptes) {
		/*
		 * All mapped folios start out with page table
		 * references from the instantiating fault, so we need
		 * to look twice if a mapped file/anon folio is used more
		 * than once.
		 *
		 * Mark it and spare it for another trip around the
		 * inactive list.  Another page table reference will
		 * lead to its activation.
		 *
		 * Note: the mark is set for activated folios as well
		 * so that recently deactivated but used folios are
		 * quickly recovered.
		 */
		folio_set_referenced(folio);

		if (referenced_folio || referenced_ptes > 1)
			return PAGEREF_ACTIVATE;

		/*
		 * Activate file-backed executable folios after first usage.
		 */
<<<<<<< HEAD
		if ((vm_flags & VM_EXEC) && !folio_test_swapbacked(folio))
=======
		if ((vm_flags & VM_EXEC) && folio_is_file_lru(folio))
>>>>>>> 88084a3d
			return PAGEREF_ACTIVATE;

		return PAGEREF_KEEP;
	}

	/* Reclaim if clean, defer dirty folios to writeback */
<<<<<<< HEAD
	if (referenced_folio && !folio_test_swapbacked(folio))
=======
	if (referenced_folio && folio_is_file_lru(folio))
>>>>>>> 88084a3d
		return PAGEREF_RECLAIM_CLEAN;

	return PAGEREF_RECLAIM;
}

/* Check if a page is dirty or under writeback */
static void folio_check_dirty_writeback(struct folio *folio,
				       bool *dirty, bool *writeback)
{
	struct address_space *mapping;

	/*
	 * Anonymous pages are not handled by flushers and must be written
	 * from reclaim context. Do not stall reclaim based on them.
	 * MADV_FREE anonymous pages are put into inactive file list too.
	 * They could be mistakenly treated as file lru. So further anon
	 * test is needed.
	 */
	if (!folio_is_file_lru(folio) ||
	    (folio_test_anon(folio) && !folio_test_swapbacked(folio))) {
		*dirty = false;
		*writeback = false;
		return;
	}

	/* By default assume that the folio flags are accurate */
	*dirty = folio_test_dirty(folio);
	*writeback = folio_test_writeback(folio);

	/* Verify dirty/writeback state if the filesystem supports it */
	if (!folio_test_private(folio))
		return;

	mapping = folio_mapping(folio);
	if (mapping && mapping->a_ops->is_dirty_writeback)
<<<<<<< HEAD
		mapping->a_ops->is_dirty_writeback(&folio->page, dirty, writeback);
=======
		mapping->a_ops->is_dirty_writeback(folio, dirty, writeback);
>>>>>>> 88084a3d
}

static struct page *alloc_demote_page(struct page *page, unsigned long node)
{
	struct migration_target_control mtc = {
		/*
		 * Allocate from 'node', or fail quickly and quietly.
		 * When this happens, 'page' will likely just be discarded
		 * instead of migrated.
		 */
		.gfp_mask = (GFP_HIGHUSER_MOVABLE & ~__GFP_RECLAIM) |
			    __GFP_THISNODE  | __GFP_NOWARN |
			    __GFP_NOMEMALLOC | GFP_NOWAIT,
		.nid = node
	};

	return alloc_migration_target(page, (unsigned long)&mtc);
}

/*
 * Take pages on @demote_list and attempt to demote them to
 * another node.  Pages which are not demoted are left on
 * @demote_pages.
 */
static unsigned int demote_page_list(struct list_head *demote_pages,
				     struct pglist_data *pgdat)
{
	int target_nid = next_demotion_node(pgdat->node_id);
	unsigned int nr_succeeded;

	if (list_empty(demote_pages))
		return 0;

	if (target_nid == NUMA_NO_NODE)
		return 0;

	/* Demotion ignores all cpuset and mempolicy settings */
	migrate_pages(demote_pages, alloc_demote_page, NULL,
			    target_nid, MIGRATE_ASYNC, MR_DEMOTION,
			    &nr_succeeded);

	if (current_is_kswapd())
		__count_vm_events(PGDEMOTE_KSWAPD, nr_succeeded);
	else
		__count_vm_events(PGDEMOTE_DIRECT, nr_succeeded);

	return nr_succeeded;
}

static bool may_enter_fs(struct folio *folio, gfp_t gfp_mask)
{
	if (gfp_mask & __GFP_FS)
		return true;
	if (!folio_test_swapcache(folio) || !(gfp_mask & __GFP_IO))
		return false;
	/*
	 * We can "enter_fs" for swap-cache with only __GFP_IO
	 * providing this isn't SWP_FS_OPS.
	 * ->flags can be updated non-atomicially (scan_swap_map_slots),
	 * but that will never affect SWP_FS_OPS, so the data_race
	 * is safe.
	 */
	return !data_race(page_swap_flags(&folio->page) & SWP_FS_OPS);
}

/*
 * shrink_page_list() returns the number of reclaimed pages
 */
static unsigned int shrink_page_list(struct list_head *page_list,
				     struct pglist_data *pgdat,
				     struct scan_control *sc,
				     struct reclaim_stat *stat,
				     bool ignore_references)
{
	LIST_HEAD(ret_pages);
	LIST_HEAD(free_pages);
	LIST_HEAD(demote_pages);
	unsigned int nr_reclaimed = 0;
	unsigned int pgactivate = 0;
	bool do_demote_pass;
	struct swap_iocb *plug = NULL;

	memset(stat, 0, sizeof(*stat));
	cond_resched();
	do_demote_pass = can_demote(pgdat->node_id, sc);

retry:
	while (!list_empty(page_list)) {
		struct address_space *mapping;
<<<<<<< HEAD
		struct page *page;
=======
>>>>>>> 88084a3d
		struct folio *folio;
		enum page_references references = PAGEREF_RECLAIM;
		bool dirty, writeback;
		unsigned int nr_pages;

		cond_resched();

		folio = lru_to_folio(page_list);
		list_del(&folio->lru);
<<<<<<< HEAD
		page = &folio->page;
=======
>>>>>>> 88084a3d

		if (!folio_trylock(folio))
			goto keep;

		VM_BUG_ON_FOLIO(folio_test_active(folio), folio);

		nr_pages = folio_nr_pages(folio);

		/* Account the number of base pages */
		sc->nr_scanned += nr_pages;

		if (unlikely(!folio_evictable(folio)))
			goto activate_locked;

		if (!sc->may_unmap && folio_mapped(folio))
			goto keep_locked;

		/*
		 * The number of dirty pages determines if a node is marked
		 * reclaim_congested. kswapd will stall and start writing
		 * folios if the tail of the LRU is all dirty unqueued folios.
		 */
		folio_check_dirty_writeback(folio, &dirty, &writeback);
		if (dirty || writeback)
			stat->nr_dirty += nr_pages;

		if (dirty && !writeback)
			stat->nr_unqueued_dirty += nr_pages;

		/*
		 * Treat this folio as congested if folios are cycling
		 * through the LRU so quickly that the folios marked
		 * for immediate reclaim are making it to the end of
		 * the LRU a second time.
		 */
<<<<<<< HEAD
		mapping = page_mapping(page);
		if (writeback && PageReclaim(page))
=======
		if (writeback && folio_test_reclaim(folio))
>>>>>>> 88084a3d
			stat->nr_congested += nr_pages;

		/*
		 * If a folio at the tail of the LRU is under writeback, there
		 * are three cases to consider.
		 *
		 * 1) If reclaim is encountering an excessive number
		 *    of folios under writeback and this folio has both
		 *    the writeback and reclaim flags set, then it
		 *    indicates that folios are being queued for I/O but
		 *    are being recycled through the LRU before the I/O
		 *    can complete. Waiting on the folio itself risks an
		 *    indefinite stall if it is impossible to writeback
		 *    the folio due to I/O error or disconnected storage
		 *    so instead note that the LRU is being scanned too
		 *    quickly and the caller can stall after the folio
		 *    list has been processed.
		 *
		 * 2) Global or new memcg reclaim encounters a folio that is
		 *    not marked for immediate reclaim, or the caller does not
		 *    have __GFP_FS (or __GFP_IO if it's simply going to swap,
		 *    not to fs). In this case mark the folio for immediate
		 *    reclaim and continue scanning.
		 *
		 *    Require may_enter_fs() because we would wait on fs, which
		 *    may not have submitted I/O yet. And the loop driver might
		 *    enter reclaim, and deadlock if it waits on a folio for
		 *    which it is needed to do the write (loop masks off
		 *    __GFP_IO|__GFP_FS for this reason); but more thought
		 *    would probably show more reasons.
		 *
		 * 3) Legacy memcg encounters a folio that already has the
		 *    reclaim flag set. memcg does not have any dirty folio
		 *    throttling so we could easily OOM just because too many
		 *    folios are in writeback and there is nothing else to
		 *    reclaim. Wait for the writeback to complete.
		 *
		 * In cases 1) and 2) we activate the folios to get them out of
		 * the way while we continue scanning for clean folios on the
		 * inactive list and refilling from the active list. The
		 * observation here is that waiting for disk writes is more
		 * expensive than potentially causing reloads down the line.
		 * Since they're marked for immediate reclaim, they won't put
		 * memory pressure on the cache working set any longer than it
		 * takes to write them to disk.
		 */
		if (folio_test_writeback(folio)) {
			/* Case 1 above */
			if (current_is_kswapd() &&
			    folio_test_reclaim(folio) &&
			    test_bit(PGDAT_WRITEBACK, &pgdat->flags)) {
				stat->nr_immediate += nr_pages;
				goto activate_locked;

			/* Case 2 above */
			} else if (writeback_throttling_sane(sc) ||
			    !folio_test_reclaim(folio) ||
			    !may_enter_fs(folio, sc->gfp_mask)) {
				/*
				 * This is slightly racy -
				 * folio_end_writeback() might have
				 * just cleared the reclaim flag, then
				 * setting the reclaim flag here ends up
				 * interpreted as the readahead flag - but
				 * that does not matter enough to care.
				 * What we do want is for this folio to
				 * have the reclaim flag set next time
				 * memcg reclaim reaches the tests above,
				 * so it will then wait for writeback to
				 * avoid OOM; and it's also appropriate
				 * in global reclaim.
				 */
<<<<<<< HEAD
				SetPageReclaim(page);
=======
				folio_set_reclaim(folio);
>>>>>>> 88084a3d
				stat->nr_writeback += nr_pages;
				goto activate_locked;

			/* Case 3 above */
			} else {
				folio_unlock(folio);
				folio_wait_writeback(folio);
				/* then go back and try same folio again */
				list_add_tail(&folio->lru, page_list);
				continue;
			}
		}

		if (!ignore_references)
			references = folio_check_references(folio, sc);

		switch (references) {
		case PAGEREF_ACTIVATE:
			goto activate_locked;
		case PAGEREF_KEEP:
			stat->nr_ref_keep += nr_pages;
			goto keep_locked;
		case PAGEREF_RECLAIM:
		case PAGEREF_RECLAIM_CLEAN:
			; /* try to reclaim the folio below */
		}

		/*
		 * Before reclaiming the folio, try to relocate
		 * its contents to another node.
		 */
		if (do_demote_pass &&
		    (thp_migration_supported() || !folio_test_large(folio))) {
			list_add(&folio->lru, &demote_pages);
			folio_unlock(folio);
			continue;
		}

		/*
		 * Anonymous process memory has backing store?
		 * Try to allocate it some swap space here.
		 * Lazyfree folio could be freed directly
		 */
		if (folio_test_anon(folio) && folio_test_swapbacked(folio)) {
			if (!folio_test_swapcache(folio)) {
				if (!(sc->gfp_mask & __GFP_IO))
					goto keep_locked;
				if (folio_maybe_dma_pinned(folio))
					goto keep_locked;
<<<<<<< HEAD
				if (PageTransHuge(page)) {
					/* cannot split THP, skip it */
=======
				if (folio_test_large(folio)) {
					/* cannot split folio, skip it */
>>>>>>> 88084a3d
					if (!can_split_folio(folio, NULL))
						goto activate_locked;
					/*
					 * Split folios without a PMD map right
					 * away. Chances are some or all of the
					 * tail pages can be freed without IO.
					 */
					if (!folio_entire_mapcount(folio) &&
					    split_folio_to_list(folio,
								page_list))
						goto activate_locked;
				}
				if (!add_to_swap(folio)) {
					if (!folio_test_large(folio))
						goto activate_locked_split;
					/* Fallback to swap normal pages */
					if (split_folio_to_list(folio,
								page_list))
						goto activate_locked;
#ifdef CONFIG_TRANSPARENT_HUGEPAGE
					count_vm_event(THP_SWPOUT_FALLBACK);
#endif
					if (!add_to_swap(folio))
						goto activate_locked_split;
				}
			}
<<<<<<< HEAD
		} else if (PageSwapBacked(page) && PageTransHuge(page)) {
			/* Split shmem THP */
=======
		} else if (folio_test_swapbacked(folio) &&
			   folio_test_large(folio)) {
			/* Split shmem folio */
>>>>>>> 88084a3d
			if (split_folio_to_list(folio, page_list))
				goto keep_locked;
		}

		/*
		 * If the folio was split above, the tail pages will make
		 * their own pass through this function and be accounted
		 * then.
		 */
		if ((nr_pages > 1) && !folio_test_large(folio)) {
			sc->nr_scanned -= (nr_pages - 1);
			nr_pages = 1;
		}

		/*
		 * The folio is mapped into the page tables of one or more
		 * processes. Try to unmap it here.
		 */
		if (folio_mapped(folio)) {
			enum ttu_flags flags = TTU_BATCH_FLUSH;
			bool was_swapbacked = folio_test_swapbacked(folio);

<<<<<<< HEAD
			if (PageTransHuge(page) &&
					thp_order(page) >= HPAGE_PMD_ORDER)
				flags |= TTU_SPLIT_HUGE_PMD;

			try_to_unmap(folio, flags);
			if (page_mapped(page)) {
=======
			if (folio_test_pmd_mappable(folio))
				flags |= TTU_SPLIT_HUGE_PMD;

			try_to_unmap(folio, flags);
			if (folio_mapped(folio)) {
>>>>>>> 88084a3d
				stat->nr_unmap_fail += nr_pages;
				if (!was_swapbacked &&
				    folio_test_swapbacked(folio))
					stat->nr_lazyfree_fail += nr_pages;
				goto activate_locked;
			}
		}

		mapping = folio_mapping(folio);
		if (folio_test_dirty(folio)) {
			/*
			 * Only kswapd can writeback filesystem folios
			 * to avoid risk of stack overflow. But avoid
			 * injecting inefficient single-folio I/O into
			 * flusher writeback as much as possible: only
			 * write folios when we've encountered many
			 * dirty folios, and when we've already scanned
			 * the rest of the LRU for clean folios and see
			 * the same dirty folios again (with the reclaim
			 * flag set).
			 */
			if (folio_is_file_lru(folio) &&
			    (!current_is_kswapd() ||
			     !folio_test_reclaim(folio) ||
			     !test_bit(PGDAT_DIRTY, &pgdat->flags))) {
				/*
				 * Immediately reclaim when written back.
				 * Similar in principle to deactivate_page()
				 * except we already have the folio isolated
				 * and know it's dirty
				 */
				node_stat_mod_folio(folio, NR_VMSCAN_IMMEDIATE,
						nr_pages);
				folio_set_reclaim(folio);

				goto activate_locked;
			}

			if (references == PAGEREF_RECLAIM_CLEAN)
				goto keep_locked;
			if (!may_enter_fs(folio, sc->gfp_mask))
				goto keep_locked;
			if (!sc->may_writepage)
				goto keep_locked;

			/*
			 * Folio is dirty. Flush the TLB if a writable entry
			 * potentially exists to avoid CPU writes after I/O
			 * starts and then write it out here.
			 */
			try_to_unmap_flush_dirty();
<<<<<<< HEAD
			switch (pageout(folio, mapping)) {
=======
			switch (pageout(folio, mapping, &plug)) {
>>>>>>> 88084a3d
			case PAGE_KEEP:
				goto keep_locked;
			case PAGE_ACTIVATE:
				goto activate_locked;
			case PAGE_SUCCESS:
				stat->nr_pageout += nr_pages;

				if (folio_test_writeback(folio))
					goto keep;
				if (folio_test_dirty(folio))
					goto keep;

				/*
				 * A synchronous write - probably a ramdisk.  Go
				 * ahead and try to reclaim the folio.
				 */
				if (!folio_trylock(folio))
					goto keep;
				if (folio_test_dirty(folio) ||
				    folio_test_writeback(folio))
					goto keep_locked;
				mapping = folio_mapping(folio);
				fallthrough;
			case PAGE_CLEAN:
				; /* try to free the folio below */
			}
		}

		/*
		 * If the folio has buffers, try to free the buffer
		 * mappings associated with this folio. If we succeed
		 * we try to free the folio as well.
		 *
		 * We do this even if the folio is dirty.
		 * filemap_release_folio() does not perform I/O, but it
		 * is possible for a folio to have the dirty flag set,
		 * but it is actually clean (all its buffers are clean).
		 * This happens if the buffers were written out directly,
		 * with submit_bh(). ext3 will do this, as well as
		 * the blockdev mapping.  filemap_release_folio() will
		 * discover that cleanness and will drop the buffers
		 * and mark the folio clean - it can be freed.
		 *
		 * Rarely, folios can have buffers and no ->mapping.
		 * These are the folios which were not successfully
		 * invalidated in truncate_cleanup_folio().  We try to
		 * drop those buffers here and if that worked, and the
		 * folio is no longer mapped into process address space
		 * (refcount == 1) it can be freed.  Otherwise, leave
		 * the folio on the LRU so it is swappable.
		 */
		if (folio_has_private(folio)) {
			if (!filemap_release_folio(folio, sc->gfp_mask))
				goto activate_locked;
			if (!mapping && folio_ref_count(folio) == 1) {
				folio_unlock(folio);
				if (folio_put_testzero(folio))
					goto free_it;
				else {
					/*
					 * rare race with speculative reference.
					 * the speculative reference will free
					 * this folio shortly, so we may
					 * increment nr_reclaimed here (and
					 * leave it off the LRU).
					 */
					nr_reclaimed += nr_pages;
					continue;
				}
			}
		}

		if (folio_test_anon(folio) && !folio_test_swapbacked(folio)) {
			/* follow __remove_mapping for reference */
			if (!folio_ref_freeze(folio, 1))
				goto keep_locked;
			/*
			 * The folio has only one reference left, which is
			 * from the isolation. After the caller puts the
			 * folio back on the lru and drops the reference, the
			 * folio will be freed anyway. It doesn't matter
			 * which lru it goes on. So we don't bother checking
			 * the dirty flag here.
			 */
<<<<<<< HEAD
			count_vm_event(PGLAZYFREED);
			count_memcg_page_event(page, PGLAZYFREED);
=======
			count_vm_events(PGLAZYFREED, nr_pages);
			count_memcg_folio_events(folio, PGLAZYFREED, nr_pages);
>>>>>>> 88084a3d
		} else if (!mapping || !__remove_mapping(mapping, folio, true,
							 sc->target_mem_cgroup))
			goto keep_locked;

		folio_unlock(folio);
free_it:
		/*
		 * Folio may get swapped out as a whole, need to account
		 * all pages in it.
		 */
		nr_reclaimed += nr_pages;

		/*
		 * Is there need to periodically free_page_list? It would
		 * appear not as the counts should be low
		 */
		if (unlikely(folio_test_large(folio)))
			destroy_compound_page(&folio->page);
		else
			list_add(&folio->lru, &free_pages);
		continue;

activate_locked_split:
		/*
		 * The tail pages that are failed to add into swap cache
		 * reach here.  Fixup nr_scanned and nr_pages.
		 */
		if (nr_pages > 1) {
			sc->nr_scanned -= (nr_pages - 1);
			nr_pages = 1;
		}
activate_locked:
		/* Not a candidate for swapping, so reclaim swap space. */
		if (folio_test_swapcache(folio) &&
		    (mem_cgroup_swap_full(&folio->page) ||
		     folio_test_mlocked(folio)))
			try_to_free_swap(&folio->page);
		VM_BUG_ON_FOLIO(folio_test_active(folio), folio);
		if (!folio_test_mlocked(folio)) {
			int type = folio_is_file_lru(folio);
			folio_set_active(folio);
			stat->nr_activate[type] += nr_pages;
			count_memcg_folio_events(folio, PGACTIVATE, nr_pages);
		}
keep_locked:
		folio_unlock(folio);
keep:
		list_add(&folio->lru, &ret_pages);
		VM_BUG_ON_FOLIO(folio_test_lru(folio) ||
				folio_test_unevictable(folio), folio);
	}
	/* 'page_list' is always empty here */

	/* Migrate folios selected for demotion */
	nr_reclaimed += demote_page_list(&demote_pages, pgdat);
	/* Folios that could not be demoted are still in @demote_pages */
	if (!list_empty(&demote_pages)) {
		/* Folios which weren't demoted go back on @page_list for retry: */
		list_splice_init(&demote_pages, page_list);
		do_demote_pass = false;
		goto retry;
	}

	pgactivate = stat->nr_activate[0] + stat->nr_activate[1];

	mem_cgroup_uncharge_list(&free_pages);
	try_to_unmap_flush();
	free_unref_page_list(&free_pages);

	list_splice(&ret_pages, page_list);
	count_vm_events(PGACTIVATE, pgactivate);

	if (plug)
		swap_write_unplug(plug);
	return nr_reclaimed;
}

unsigned int reclaim_clean_pages_from_list(struct zone *zone,
					    struct list_head *page_list)
{
	struct scan_control sc = {
		.gfp_mask = GFP_KERNEL,
		.may_unmap = 1,
	};
	struct reclaim_stat stat;
	unsigned int nr_reclaimed;
	struct page *page, *next;
	LIST_HEAD(clean_pages);
	unsigned int noreclaim_flag;

	list_for_each_entry_safe(page, next, page_list, lru) {
		if (!PageHuge(page) && page_is_file_lru(page) &&
		    !PageDirty(page) && !__PageMovable(page) &&
		    !PageUnevictable(page)) {
			ClearPageActive(page);
			list_move(&page->lru, &clean_pages);
		}
	}

	/*
	 * We should be safe here since we are only dealing with file pages and
	 * we are not kswapd and therefore cannot write dirty file pages. But
	 * call memalloc_noreclaim_save() anyway, just in case these conditions
	 * change in the future.
	 */
	noreclaim_flag = memalloc_noreclaim_save();
	nr_reclaimed = shrink_page_list(&clean_pages, zone->zone_pgdat, &sc,
					&stat, true);
	memalloc_noreclaim_restore(noreclaim_flag);

	list_splice(&clean_pages, page_list);
	mod_node_page_state(zone->zone_pgdat, NR_ISOLATED_FILE,
			    -(long)nr_reclaimed);
	/*
	 * Since lazyfree pages are isolated from file LRU from the beginning,
	 * they will rotate back to anonymous LRU in the end if it failed to
	 * discard so isolated count will be mismatched.
	 * Compensate the isolated count for both LRU lists.
	 */
	mod_node_page_state(zone->zone_pgdat, NR_ISOLATED_ANON,
			    stat.nr_lazyfree_fail);
	mod_node_page_state(zone->zone_pgdat, NR_ISOLATED_FILE,
			    -(long)stat.nr_lazyfree_fail);
	return nr_reclaimed;
}

/*
 * Update LRU sizes after isolating pages. The LRU size updates must
 * be complete before mem_cgroup_update_lru_size due to a sanity check.
 */
static __always_inline void update_lru_sizes(struct lruvec *lruvec,
			enum lru_list lru, unsigned long *nr_zone_taken)
{
	int zid;

	for (zid = 0; zid < MAX_NR_ZONES; zid++) {
		if (!nr_zone_taken[zid])
			continue;

		update_lru_size(lruvec, lru, zid, -nr_zone_taken[zid]);
	}

}

/*
 * Isolating page from the lruvec to fill in @dst list by nr_to_scan times.
 *
 * lruvec->lru_lock is heavily contended.  Some of the functions that
 * shrink the lists perform better by taking out a batch of pages
 * and working on them outside the LRU lock.
 *
 * For pagecache intensive workloads, this function is the hottest
 * spot in the kernel (apart from copy_*_user functions).
 *
 * Lru_lock must be held before calling this function.
 *
 * @nr_to_scan:	The number of eligible pages to look through on the list.
 * @lruvec:	The LRU vector to pull pages from.
 * @dst:	The temp list to put pages on to.
 * @nr_scanned:	The number of pages that were scanned.
 * @sc:		The scan_control struct for this reclaim session
 * @lru:	LRU list id for isolating
 *
 * returns how many pages were moved onto *@dst.
 */
static unsigned long isolate_lru_pages(unsigned long nr_to_scan,
		struct lruvec *lruvec, struct list_head *dst,
		unsigned long *nr_scanned, struct scan_control *sc,
		enum lru_list lru)
{
	struct list_head *src = &lruvec->lists[lru];
	unsigned long nr_taken = 0;
	unsigned long nr_zone_taken[MAX_NR_ZONES] = { 0 };
	unsigned long nr_skipped[MAX_NR_ZONES] = { 0, };
	unsigned long skipped = 0;
	unsigned long scan, total_scan, nr_pages;
	LIST_HEAD(pages_skipped);

	total_scan = 0;
	scan = 0;
	while (scan < nr_to_scan && !list_empty(src)) {
		struct list_head *move_to = src;
		struct page *page;

		page = lru_to_page(src);
		prefetchw_prev_lru_page(page, src, flags);

		nr_pages = compound_nr(page);
		total_scan += nr_pages;

		if (page_zonenum(page) > sc->reclaim_idx) {
			nr_skipped[page_zonenum(page)] += nr_pages;
			move_to = &pages_skipped;
			goto move;
		}

		/*
		 * Do not count skipped pages because that makes the function
		 * return with no isolated pages if the LRU mostly contains
		 * ineligible pages.  This causes the VM to not reclaim any
		 * pages, triggering a premature OOM.
		 * Account all tail pages of THP.
		 */
		scan += nr_pages;

		if (!PageLRU(page))
			goto move;
		if (!sc->may_unmap && page_mapped(page))
			goto move;

		/*
		 * Be careful not to clear PageLRU until after we're
		 * sure the page is not being freed elsewhere -- the
		 * page release code relies on it.
		 */
		if (unlikely(!get_page_unless_zero(page)))
			goto move;

		if (!TestClearPageLRU(page)) {
			/* Another thread is already isolating this page */
			put_page(page);
			goto move;
		}

		nr_taken += nr_pages;
		nr_zone_taken[page_zonenum(page)] += nr_pages;
		move_to = dst;
move:
		list_move(&page->lru, move_to);
	}

	/*
	 * Splice any skipped pages to the start of the LRU list. Note that
	 * this disrupts the LRU order when reclaiming for lower zones but
	 * we cannot splice to the tail. If we did then the SWAP_CLUSTER_MAX
	 * scanning would soon rescan the same pages to skip and waste lots
	 * of cpu cycles.
	 */
	if (!list_empty(&pages_skipped)) {
		int zid;

		list_splice(&pages_skipped, src);
		for (zid = 0; zid < MAX_NR_ZONES; zid++) {
			if (!nr_skipped[zid])
				continue;

			__count_zid_vm_events(PGSCAN_SKIP, zid, nr_skipped[zid]);
			skipped += nr_skipped[zid];
		}
	}
	*nr_scanned = total_scan;
	trace_mm_vmscan_lru_isolate(sc->reclaim_idx, sc->order, nr_to_scan,
				    total_scan, skipped, nr_taken,
				    sc->may_unmap ? 0 : ISOLATE_UNMAPPED, lru);
	update_lru_sizes(lruvec, lru, nr_zone_taken);
	return nr_taken;
}

/**
 * folio_isolate_lru() - Try to isolate a folio from its LRU list.
 * @folio: Folio to isolate from its LRU list.
<<<<<<< HEAD
 *
 * Isolate a @folio from an LRU list and adjust the vmstat statistic
 * corresponding to whatever LRU list the folio was on.
 *
=======
 *
 * Isolate a @folio from an LRU list and adjust the vmstat statistic
 * corresponding to whatever LRU list the folio was on.
 *
>>>>>>> 88084a3d
 * The folio will have its LRU flag cleared.  If it was found on the
 * active list, it will have the Active flag set.  If it was found on the
 * unevictable list, it will have the Unevictable flag set.  These flags
 * may need to be cleared by the caller before letting the page go.
 *
 * Context:
 *
 * (1) Must be called with an elevated refcount on the page. This is a
 *     fundamental difference from isolate_lru_pages() (which is called
 *     without a stable reference).
 * (2) The lru_lock must not be held.
 * (3) Interrupts must be enabled.
 *
 * Return: 0 if the folio was removed from an LRU list.
 * -EBUSY if the folio was not on an LRU list.
 */
int folio_isolate_lru(struct folio *folio)
{
	int ret = -EBUSY;

	VM_BUG_ON_FOLIO(!folio_ref_count(folio), folio);

	if (folio_test_clear_lru(folio)) {
		struct lruvec *lruvec;

		folio_get(folio);
		lruvec = folio_lruvec_lock_irq(folio);
		lruvec_del_folio(lruvec, folio);
		unlock_page_lruvec_irq(lruvec);
		ret = 0;
	}

	return ret;
}

/*
 * A direct reclaimer may isolate SWAP_CLUSTER_MAX pages from the LRU list and
 * then get rescheduled. When there are massive number of tasks doing page
 * allocation, such sleeping direct reclaimers may keep piling up on each CPU,
 * the LRU list will go small and be scanned faster than necessary, leading to
 * unnecessary swapping, thrashing and OOM.
 */
static int too_many_isolated(struct pglist_data *pgdat, int file,
		struct scan_control *sc)
{
	unsigned long inactive, isolated;
	bool too_many;

	if (current_is_kswapd())
		return 0;

	if (!writeback_throttling_sane(sc))
		return 0;

	if (file) {
		inactive = node_page_state(pgdat, NR_INACTIVE_FILE);
		isolated = node_page_state(pgdat, NR_ISOLATED_FILE);
	} else {
		inactive = node_page_state(pgdat, NR_INACTIVE_ANON);
		isolated = node_page_state(pgdat, NR_ISOLATED_ANON);
	}

	/*
	 * GFP_NOIO/GFP_NOFS callers are allowed to isolate more pages, so they
	 * won't get blocked by normal direct-reclaimers, forming a circular
	 * deadlock.
	 */
	if ((sc->gfp_mask & (__GFP_IO | __GFP_FS)) == (__GFP_IO | __GFP_FS))
		inactive >>= 3;

	too_many = isolated > inactive;

	/* Wake up tasks throttled due to too_many_isolated. */
	if (!too_many)
		wake_throttle_isolated(pgdat);

	return too_many;
}

/*
 * move_pages_to_lru() moves pages from private @list to appropriate LRU list.
 * On return, @list is reused as a list of pages to be freed by the caller.
 *
 * Returns the number of pages moved to the given lruvec.
 */
static unsigned int move_pages_to_lru(struct lruvec *lruvec,
				      struct list_head *list)
{
	int nr_pages, nr_moved = 0;
	LIST_HEAD(pages_to_free);
	struct page *page;

	while (!list_empty(list)) {
		page = lru_to_page(list);
		VM_BUG_ON_PAGE(PageLRU(page), page);
		list_del(&page->lru);
		if (unlikely(!page_evictable(page))) {
			spin_unlock_irq(&lruvec->lru_lock);
			putback_lru_page(page);
			spin_lock_irq(&lruvec->lru_lock);
			continue;
		}

		/*
		 * The SetPageLRU needs to be kept here for list integrity.
		 * Otherwise:
		 *   #0 move_pages_to_lru             #1 release_pages
		 *   if !put_page_testzero
		 *				      if (put_page_testzero())
		 *				        !PageLRU //skip lru_lock
		 *     SetPageLRU()
		 *     list_add(&page->lru,)
		 *                                        list_add(&page->lru,)
		 */
		SetPageLRU(page);

		if (unlikely(put_page_testzero(page))) {
			__clear_page_lru_flags(page);

			if (unlikely(PageCompound(page))) {
				spin_unlock_irq(&lruvec->lru_lock);
				destroy_compound_page(page);
				spin_lock_irq(&lruvec->lru_lock);
			} else
				list_add(&page->lru, &pages_to_free);

			continue;
		}

		/*
		 * All pages were isolated from the same lruvec (and isolation
		 * inhibits memcg migration).
		 */
		VM_BUG_ON_PAGE(!folio_matches_lruvec(page_folio(page), lruvec), page);
		add_page_to_lru_list(page, lruvec);
		nr_pages = thp_nr_pages(page);
		nr_moved += nr_pages;
		if (PageActive(page))
			workingset_age_nonresident(lruvec, nr_pages);
	}

	/*
	 * To save our caller's stack, now use input list for pages to free.
	 */
	list_splice(&pages_to_free, list);

	return nr_moved;
}

/*
 * If a kernel thread (such as nfsd for loop-back mounts) services a backing
 * device by writing to the page cache it sets PF_LOCAL_THROTTLE. In this case
 * we should not throttle.  Otherwise it is safe to do so.
 */
static int current_may_throttle(void)
{
	return !(current->flags & PF_LOCAL_THROTTLE);
}

/*
 * shrink_inactive_list() is a helper for shrink_node().  It returns the number
 * of reclaimed pages
 */
static unsigned long
shrink_inactive_list(unsigned long nr_to_scan, struct lruvec *lruvec,
		     struct scan_control *sc, enum lru_list lru)
{
	LIST_HEAD(page_list);
	unsigned long nr_scanned;
	unsigned int nr_reclaimed = 0;
	unsigned long nr_taken;
	struct reclaim_stat stat;
	bool file = is_file_lru(lru);
	enum vm_event_item item;
	struct pglist_data *pgdat = lruvec_pgdat(lruvec);
	bool stalled = false;

	while (unlikely(too_many_isolated(pgdat, file, sc))) {
		if (stalled)
			return 0;

		/* wait a bit for the reclaimer. */
		stalled = true;
		reclaim_throttle(pgdat, VMSCAN_THROTTLE_ISOLATED);

		/* We are about to die and free our memory. Return now. */
		if (fatal_signal_pending(current))
			return SWAP_CLUSTER_MAX;
	}

	lru_add_drain();

	spin_lock_irq(&lruvec->lru_lock);

	nr_taken = isolate_lru_pages(nr_to_scan, lruvec, &page_list,
				     &nr_scanned, sc, lru);

	__mod_node_page_state(pgdat, NR_ISOLATED_ANON + file, nr_taken);
	item = current_is_kswapd() ? PGSCAN_KSWAPD : PGSCAN_DIRECT;
	if (!cgroup_reclaim(sc))
		__count_vm_events(item, nr_scanned);
	__count_memcg_events(lruvec_memcg(lruvec), item, nr_scanned);
	__count_vm_events(PGSCAN_ANON + file, nr_scanned);

	spin_unlock_irq(&lruvec->lru_lock);

	if (nr_taken == 0)
		return 0;

	nr_reclaimed = shrink_page_list(&page_list, pgdat, sc, &stat, false);

	spin_lock_irq(&lruvec->lru_lock);
	move_pages_to_lru(lruvec, &page_list);

	__mod_node_page_state(pgdat, NR_ISOLATED_ANON + file, -nr_taken);
	item = current_is_kswapd() ? PGSTEAL_KSWAPD : PGSTEAL_DIRECT;
	if (!cgroup_reclaim(sc))
		__count_vm_events(item, nr_reclaimed);
	__count_memcg_events(lruvec_memcg(lruvec), item, nr_reclaimed);
	__count_vm_events(PGSTEAL_ANON + file, nr_reclaimed);
	spin_unlock_irq(&lruvec->lru_lock);

	lru_note_cost(lruvec, file, stat.nr_pageout);
	mem_cgroup_uncharge_list(&page_list);
	free_unref_page_list(&page_list);

	/*
	 * If dirty pages are scanned that are not queued for IO, it
	 * implies that flushers are not doing their job. This can
	 * happen when memory pressure pushes dirty pages to the end of
	 * the LRU before the dirty limits are breached and the dirty
	 * data has expired. It can also happen when the proportion of
	 * dirty pages grows not through writes but through memory
	 * pressure reclaiming all the clean cache. And in some cases,
	 * the flushers simply cannot keep up with the allocation
	 * rate. Nudge the flusher threads in case they are asleep.
	 */
	if (stat.nr_unqueued_dirty == nr_taken)
		wakeup_flusher_threads(WB_REASON_VMSCAN);

	sc->nr.dirty += stat.nr_dirty;
	sc->nr.congested += stat.nr_congested;
	sc->nr.unqueued_dirty += stat.nr_unqueued_dirty;
	sc->nr.writeback += stat.nr_writeback;
	sc->nr.immediate += stat.nr_immediate;
	sc->nr.taken += nr_taken;
	if (file)
		sc->nr.file_taken += nr_taken;

	trace_mm_vmscan_lru_shrink_inactive(pgdat->node_id,
			nr_scanned, nr_reclaimed, &stat, sc->priority, file);
	return nr_reclaimed;
}

/*
 * shrink_active_list() moves pages from the active LRU to the inactive LRU.
 *
 * We move them the other way if the page is referenced by one or more
 * processes.
 *
 * If the pages are mostly unmapped, the processing is fast and it is
 * appropriate to hold lru_lock across the whole operation.  But if
 * the pages are mapped, the processing is slow (folio_referenced()), so
 * we should drop lru_lock around each page.  It's impossible to balance
 * this, so instead we remove the pages from the LRU while processing them.
 * It is safe to rely on PG_active against the non-LRU pages in here because
 * nobody will play with that bit on a non-LRU page.
 *
 * The downside is that we have to touch page->_refcount against each page.
 * But we had to alter page->flags anyway.
 */
static void shrink_active_list(unsigned long nr_to_scan,
			       struct lruvec *lruvec,
			       struct scan_control *sc,
			       enum lru_list lru)
{
	unsigned long nr_taken;
	unsigned long nr_scanned;
	unsigned long vm_flags;
	LIST_HEAD(l_hold);	/* The pages which were snipped off */
	LIST_HEAD(l_active);
	LIST_HEAD(l_inactive);
	unsigned nr_deactivate, nr_activate;
	unsigned nr_rotated = 0;
	int file = is_file_lru(lru);
	struct pglist_data *pgdat = lruvec_pgdat(lruvec);

	lru_add_drain();

	spin_lock_irq(&lruvec->lru_lock);

	nr_taken = isolate_lru_pages(nr_to_scan, lruvec, &l_hold,
				     &nr_scanned, sc, lru);

	__mod_node_page_state(pgdat, NR_ISOLATED_ANON + file, nr_taken);

	if (!cgroup_reclaim(sc))
		__count_vm_events(PGREFILL, nr_scanned);
	__count_memcg_events(lruvec_memcg(lruvec), PGREFILL, nr_scanned);

	spin_unlock_irq(&lruvec->lru_lock);

	while (!list_empty(&l_hold)) {
		struct folio *folio;
		struct page *page;

		cond_resched();
		folio = lru_to_folio(&l_hold);
		list_del(&folio->lru);
		page = &folio->page;

		if (unlikely(!page_evictable(page))) {
			putback_lru_page(page);
			continue;
		}

		if (unlikely(buffer_heads_over_limit)) {
			if (page_has_private(page) && trylock_page(page)) {
				if (page_has_private(page))
					try_to_release_page(page, 0);
				unlock_page(page);
			}
		}

<<<<<<< HEAD
		if (folio_referenced(folio, 0, sc->target_mem_cgroup,
				     &vm_flags)) {
=======
		/* Referenced or rmap lock contention: rotate */
		if (folio_referenced(folio, 0, sc->target_mem_cgroup,
				     &vm_flags) != 0) {
>>>>>>> 88084a3d
			/*
			 * Identify referenced, file-backed active pages and
			 * give them one more trip around the active list. So
			 * that executable code get better chances to stay in
			 * memory under moderate memory pressure.  Anon pages
			 * are not likely to be evicted by use-once streaming
			 * IO, plus JVM can create lots of anon VM_EXEC pages,
			 * so we ignore them here.
			 */
			if ((vm_flags & VM_EXEC) && page_is_file_lru(page)) {
				nr_rotated += thp_nr_pages(page);
				list_add(&page->lru, &l_active);
				continue;
			}
		}

		ClearPageActive(page);	/* we are de-activating */
		SetPageWorkingset(page);
		list_add(&page->lru, &l_inactive);
	}

	/*
	 * Move pages back to the lru list.
	 */
	spin_lock_irq(&lruvec->lru_lock);

	nr_activate = move_pages_to_lru(lruvec, &l_active);
	nr_deactivate = move_pages_to_lru(lruvec, &l_inactive);
	/* Keep all free pages in l_active list */
	list_splice(&l_inactive, &l_active);

	__count_vm_events(PGDEACTIVATE, nr_deactivate);
	__count_memcg_events(lruvec_memcg(lruvec), PGDEACTIVATE, nr_deactivate);

	__mod_node_page_state(pgdat, NR_ISOLATED_ANON + file, -nr_taken);
	spin_unlock_irq(&lruvec->lru_lock);

	mem_cgroup_uncharge_list(&l_active);
	free_unref_page_list(&l_active);
	trace_mm_vmscan_lru_shrink_active(pgdat->node_id, nr_taken, nr_activate,
			nr_deactivate, nr_rotated, sc->priority, file);
}

static unsigned int reclaim_page_list(struct list_head *page_list,
				      struct pglist_data *pgdat)
{
	struct reclaim_stat dummy_stat;
	unsigned int nr_reclaimed;
	struct folio *folio;
	struct scan_control sc = {
		.gfp_mask = GFP_KERNEL,
		.may_writepage = 1,
		.may_unmap = 1,
		.may_swap = 1,
		.no_demotion = 1,
	};

	nr_reclaimed = shrink_page_list(page_list, pgdat, &sc, &dummy_stat, false);
	while (!list_empty(page_list)) {
		folio = lru_to_folio(page_list);
		list_del(&folio->lru);
		folio_putback_lru(folio);
	}

	return nr_reclaimed;
}

unsigned long reclaim_pages(struct list_head *page_list)
{
	int nid;
	unsigned int nr_reclaimed = 0;
	LIST_HEAD(node_page_list);
	struct page *page;
	unsigned int noreclaim_flag;

	if (list_empty(page_list))
		return nr_reclaimed;

	noreclaim_flag = memalloc_noreclaim_save();

	nid = page_to_nid(lru_to_page(page_list));
	do {
		page = lru_to_page(page_list);

		if (nid == page_to_nid(page)) {
			ClearPageActive(page);
			list_move(&page->lru, &node_page_list);
			continue;
		}

		nr_reclaimed += reclaim_page_list(&node_page_list, NODE_DATA(nid));
		nid = page_to_nid(lru_to_page(page_list));
	} while (!list_empty(page_list));

	nr_reclaimed += reclaim_page_list(&node_page_list, NODE_DATA(nid));

	memalloc_noreclaim_restore(noreclaim_flag);

	return nr_reclaimed;
}

static unsigned long shrink_list(enum lru_list lru, unsigned long nr_to_scan,
				 struct lruvec *lruvec, struct scan_control *sc)
{
	if (is_active_lru(lru)) {
		if (sc->may_deactivate & (1 << is_file_lru(lru)))
			shrink_active_list(nr_to_scan, lruvec, sc, lru);
		else
			sc->skipped_deactivate = 1;
		return 0;
	}

	return shrink_inactive_list(nr_to_scan, lruvec, sc, lru);
}

/*
 * The inactive anon list should be small enough that the VM never has
 * to do too much work.
 *
 * The inactive file list should be small enough to leave most memory
 * to the established workingset on the scan-resistant active list,
 * but large enough to avoid thrashing the aggregate readahead window.
 *
 * Both inactive lists should also be large enough that each inactive
 * page has a chance to be referenced again before it is reclaimed.
 *
 * If that fails and refaulting is observed, the inactive list grows.
 *
 * The inactive_ratio is the target ratio of ACTIVE to INACTIVE pages
 * on this LRU, maintained by the pageout code. An inactive_ratio
 * of 3 means 3:1 or 25% of the pages are kept on the inactive list.
 *
 * total     target    max
 * memory    ratio     inactive
 * -------------------------------------
 *   10MB       1         5MB
 *  100MB       1        50MB
 *    1GB       3       250MB
 *   10GB      10       0.9GB
 *  100GB      31         3GB
 *    1TB     101        10GB
 *   10TB     320        32GB
 */
static bool inactive_is_low(struct lruvec *lruvec, enum lru_list inactive_lru)
{
	enum lru_list active_lru = inactive_lru + LRU_ACTIVE;
	unsigned long inactive, active;
	unsigned long inactive_ratio;
	unsigned long gb;

	inactive = lruvec_page_state(lruvec, NR_LRU_BASE + inactive_lru);
	active = lruvec_page_state(lruvec, NR_LRU_BASE + active_lru);

	gb = (inactive + active) >> (30 - PAGE_SHIFT);
	if (gb)
		inactive_ratio = int_sqrt(10 * gb);
	else
		inactive_ratio = 1;

	return inactive * inactive_ratio < active;
}

enum scan_balance {
	SCAN_EQUAL,
	SCAN_FRACT,
	SCAN_ANON,
	SCAN_FILE,
};

/*
 * Determine how aggressively the anon and file LRU lists should be
 * scanned.
 *
 * nr[0] = anon inactive pages to scan; nr[1] = anon active pages to scan
 * nr[2] = file inactive pages to scan; nr[3] = file active pages to scan
 */
static void get_scan_count(struct lruvec *lruvec, struct scan_control *sc,
			   unsigned long *nr)
{
	struct pglist_data *pgdat = lruvec_pgdat(lruvec);
	struct mem_cgroup *memcg = lruvec_memcg(lruvec);
	unsigned long anon_cost, file_cost, total_cost;
	int swappiness = mem_cgroup_swappiness(memcg);
	u64 fraction[ANON_AND_FILE];
	u64 denominator = 0;	/* gcc */
	enum scan_balance scan_balance;
	unsigned long ap, fp;
	enum lru_list lru;

	/* If we have no swap space, do not bother scanning anon pages. */
	if (!sc->may_swap || !can_reclaim_anon_pages(memcg, pgdat->node_id, sc)) {
		scan_balance = SCAN_FILE;
		goto out;
	}

	/*
	 * Global reclaim will swap to prevent OOM even with no
	 * swappiness, but memcg users want to use this knob to
	 * disable swapping for individual groups completely when
	 * using the memory controller's swap limit feature would be
	 * too expensive.
	 */
	if (cgroup_reclaim(sc) && !swappiness) {
		scan_balance = SCAN_FILE;
		goto out;
	}

	/*
	 * Do not apply any pressure balancing cleverness when the
	 * system is close to OOM, scan both anon and file equally
	 * (unless the swappiness setting disagrees with swapping).
	 */
	if (!sc->priority && swappiness) {
		scan_balance = SCAN_EQUAL;
		goto out;
	}

	/*
	 * If the system is almost out of file pages, force-scan anon.
	 */
	if (sc->file_is_tiny) {
		scan_balance = SCAN_ANON;
		goto out;
	}

	/*
	 * If there is enough inactive page cache, we do not reclaim
	 * anything from the anonymous working right now.
	 */
	if (sc->cache_trim_mode) {
		scan_balance = SCAN_FILE;
		goto out;
	}

	scan_balance = SCAN_FRACT;
	/*
	 * Calculate the pressure balance between anon and file pages.
	 *
	 * The amount of pressure we put on each LRU is inversely
	 * proportional to the cost of reclaiming each list, as
	 * determined by the share of pages that are refaulting, times
	 * the relative IO cost of bringing back a swapped out
	 * anonymous page vs reloading a filesystem page (swappiness).
	 *
	 * Although we limit that influence to ensure no list gets
	 * left behind completely: at least a third of the pressure is
	 * applied, before swappiness.
	 *
	 * With swappiness at 100, anon and file have equal IO cost.
	 */
	total_cost = sc->anon_cost + sc->file_cost;
	anon_cost = total_cost + sc->anon_cost;
	file_cost = total_cost + sc->file_cost;
	total_cost = anon_cost + file_cost;

	ap = swappiness * (total_cost + 1);
	ap /= anon_cost + 1;

	fp = (200 - swappiness) * (total_cost + 1);
	fp /= file_cost + 1;

	fraction[0] = ap;
	fraction[1] = fp;
	denominator = ap + fp;
out:
	for_each_evictable_lru(lru) {
		int file = is_file_lru(lru);
		unsigned long lruvec_size;
		unsigned long low, min;
		unsigned long scan;

		lruvec_size = lruvec_lru_size(lruvec, lru, sc->reclaim_idx);
		mem_cgroup_protection(sc->target_mem_cgroup, memcg,
				      &min, &low);

		if (min || low) {
			/*
			 * Scale a cgroup's reclaim pressure by proportioning
			 * its current usage to its memory.low or memory.min
			 * setting.
			 *
			 * This is important, as otherwise scanning aggression
			 * becomes extremely binary -- from nothing as we
			 * approach the memory protection threshold, to totally
			 * nominal as we exceed it.  This results in requiring
			 * setting extremely liberal protection thresholds. It
			 * also means we simply get no protection at all if we
			 * set it too low, which is not ideal.
			 *
			 * If there is any protection in place, we reduce scan
			 * pressure by how much of the total memory used is
			 * within protection thresholds.
			 *
			 * There is one special case: in the first reclaim pass,
			 * we skip over all groups that are within their low
			 * protection. If that fails to reclaim enough pages to
			 * satisfy the reclaim goal, we come back and override
			 * the best-effort low protection. However, we still
			 * ideally want to honor how well-behaved groups are in
			 * that case instead of simply punishing them all
			 * equally. As such, we reclaim them based on how much
			 * memory they are using, reducing the scan pressure
			 * again by how much of the total memory used is under
			 * hard protection.
			 */
			unsigned long cgroup_size = mem_cgroup_size(memcg);
			unsigned long protection;

			/* memory.low scaling, make sure we retry before OOM */
			if (!sc->memcg_low_reclaim && low > min) {
				protection = low;
				sc->memcg_low_skipped = 1;
			} else {
				protection = min;
			}

			/* Avoid TOCTOU with earlier protection check */
			cgroup_size = max(cgroup_size, protection);

			scan = lruvec_size - lruvec_size * protection /
				(cgroup_size + 1);

			/*
			 * Minimally target SWAP_CLUSTER_MAX pages to keep
			 * reclaim moving forwards, avoiding decrementing
			 * sc->priority further than desirable.
			 */
			scan = max(scan, SWAP_CLUSTER_MAX);
		} else {
			scan = lruvec_size;
		}

		scan >>= sc->priority;

		/*
		 * If the cgroup's already been deleted, make sure to
		 * scrape out the remaining cache.
		 */
		if (!scan && !mem_cgroup_online(memcg))
			scan = min(lruvec_size, SWAP_CLUSTER_MAX);

		switch (scan_balance) {
		case SCAN_EQUAL:
			/* Scan lists relative to size */
			break;
		case SCAN_FRACT:
			/*
			 * Scan types proportional to swappiness and
			 * their relative recent reclaim efficiency.
			 * Make sure we don't miss the last page on
			 * the offlined memory cgroups because of a
			 * round-off error.
			 */
			scan = mem_cgroup_online(memcg) ?
			       div64_u64(scan * fraction[file], denominator) :
			       DIV64_U64_ROUND_UP(scan * fraction[file],
						  denominator);
			break;
		case SCAN_FILE:
		case SCAN_ANON:
			/* Scan one type exclusively */
			if ((scan_balance == SCAN_FILE) != file)
				scan = 0;
			break;
		default:
			/* Look ma, no brain */
			BUG();
		}

		nr[lru] = scan;
	}
}

/*
 * Anonymous LRU management is a waste if there is
 * ultimately no way to reclaim the memory.
 */
static bool can_age_anon_pages(struct pglist_data *pgdat,
			       struct scan_control *sc)
{
	/* Aging the anon LRU is valuable if swap is present: */
	if (total_swap_pages > 0)
		return true;

	/* Also valuable if anon pages can be demoted: */
	return can_demote(pgdat->node_id, sc);
}

static void shrink_lruvec(struct lruvec *lruvec, struct scan_control *sc)
{
	unsigned long nr[NR_LRU_LISTS];
	unsigned long targets[NR_LRU_LISTS];
	unsigned long nr_to_scan;
	enum lru_list lru;
	unsigned long nr_reclaimed = 0;
	unsigned long nr_to_reclaim = sc->nr_to_reclaim;
	struct blk_plug plug;
	bool scan_adjusted;

	get_scan_count(lruvec, sc, nr);

	/* Record the original scan target for proportional adjustments later */
	memcpy(targets, nr, sizeof(nr));

	/*
	 * Global reclaiming within direct reclaim at DEF_PRIORITY is a normal
	 * event that can occur when there is little memory pressure e.g.
	 * multiple streaming readers/writers. Hence, we do not abort scanning
	 * when the requested number of pages are reclaimed when scanning at
	 * DEF_PRIORITY on the assumption that the fact we are direct
	 * reclaiming implies that kswapd is not keeping up and it is best to
	 * do a batch of work at once. For memcg reclaim one check is made to
	 * abort proportional reclaim if either the file or anon lru has already
	 * dropped to zero at the first pass.
	 */
	scan_adjusted = (!cgroup_reclaim(sc) && !current_is_kswapd() &&
			 sc->priority == DEF_PRIORITY);

	blk_start_plug(&plug);
	while (nr[LRU_INACTIVE_ANON] || nr[LRU_ACTIVE_FILE] ||
					nr[LRU_INACTIVE_FILE]) {
		unsigned long nr_anon, nr_file, percentage;
		unsigned long nr_scanned;

		for_each_evictable_lru(lru) {
			if (nr[lru]) {
				nr_to_scan = min(nr[lru], SWAP_CLUSTER_MAX);
				nr[lru] -= nr_to_scan;

				nr_reclaimed += shrink_list(lru, nr_to_scan,
							    lruvec, sc);
			}
		}

		cond_resched();

		if (nr_reclaimed < nr_to_reclaim || scan_adjusted)
			continue;

		/*
		 * For kswapd and memcg, reclaim at least the number of pages
		 * requested. Ensure that the anon and file LRUs are scanned
		 * proportionally what was requested by get_scan_count(). We
		 * stop reclaiming one LRU and reduce the amount scanning
		 * proportional to the original scan target.
		 */
		nr_file = nr[LRU_INACTIVE_FILE] + nr[LRU_ACTIVE_FILE];
		nr_anon = nr[LRU_INACTIVE_ANON] + nr[LRU_ACTIVE_ANON];

		/*
		 * It's just vindictive to attack the larger once the smaller
		 * has gone to zero.  And given the way we stop scanning the
		 * smaller below, this makes sure that we only make one nudge
		 * towards proportionality once we've got nr_to_reclaim.
		 */
		if (!nr_file || !nr_anon)
			break;

		if (nr_file > nr_anon) {
			unsigned long scan_target = targets[LRU_INACTIVE_ANON] +
						targets[LRU_ACTIVE_ANON] + 1;
			lru = LRU_BASE;
			percentage = nr_anon * 100 / scan_target;
		} else {
			unsigned long scan_target = targets[LRU_INACTIVE_FILE] +
						targets[LRU_ACTIVE_FILE] + 1;
			lru = LRU_FILE;
			percentage = nr_file * 100 / scan_target;
		}

		/* Stop scanning the smaller of the LRU */
		nr[lru] = 0;
		nr[lru + LRU_ACTIVE] = 0;

		/*
		 * Recalculate the other LRU scan count based on its original
		 * scan target and the percentage scanning already complete
		 */
		lru = (lru == LRU_FILE) ? LRU_BASE : LRU_FILE;
		nr_scanned = targets[lru] - nr[lru];
		nr[lru] = targets[lru] * (100 - percentage) / 100;
		nr[lru] -= min(nr[lru], nr_scanned);

		lru += LRU_ACTIVE;
		nr_scanned = targets[lru] - nr[lru];
		nr[lru] = targets[lru] * (100 - percentage) / 100;
		nr[lru] -= min(nr[lru], nr_scanned);

		scan_adjusted = true;
	}
	blk_finish_plug(&plug);
	sc->nr_reclaimed += nr_reclaimed;

	/*
	 * Even if we did not try to evict anon pages at all, we want to
	 * rebalance the anon lru active/inactive ratio.
	 */
	if (can_age_anon_pages(lruvec_pgdat(lruvec), sc) &&
	    inactive_is_low(lruvec, LRU_INACTIVE_ANON))
		shrink_active_list(SWAP_CLUSTER_MAX, lruvec,
				   sc, LRU_ACTIVE_ANON);
}

/* Use reclaim/compaction for costly allocs or under memory pressure */
static bool in_reclaim_compaction(struct scan_control *sc)
{
	if (IS_ENABLED(CONFIG_COMPACTION) && sc->order &&
			(sc->order > PAGE_ALLOC_COSTLY_ORDER ||
			 sc->priority < DEF_PRIORITY - 2))
		return true;

	return false;
}

/*
 * Reclaim/compaction is used for high-order allocation requests. It reclaims
 * order-0 pages before compacting the zone. should_continue_reclaim() returns
 * true if more pages should be reclaimed such that when the page allocator
 * calls try_to_compact_pages() that it will have enough free pages to succeed.
 * It will give up earlier than that if there is difficulty reclaiming pages.
 */
static inline bool should_continue_reclaim(struct pglist_data *pgdat,
					unsigned long nr_reclaimed,
					struct scan_control *sc)
{
	unsigned long pages_for_compaction;
	unsigned long inactive_lru_pages;
	int z;

	/* If not in reclaim/compaction mode, stop */
	if (!in_reclaim_compaction(sc))
		return false;

	/*
	 * Stop if we failed to reclaim any pages from the last SWAP_CLUSTER_MAX
	 * number of pages that were scanned. This will return to the caller
	 * with the risk reclaim/compaction and the resulting allocation attempt
	 * fails. In the past we have tried harder for __GFP_RETRY_MAYFAIL
	 * allocations through requiring that the full LRU list has been scanned
	 * first, by assuming that zero delta of sc->nr_scanned means full LRU
	 * scan, but that approximation was wrong, and there were corner cases
	 * where always a non-zero amount of pages were scanned.
	 */
	if (!nr_reclaimed)
		return false;

	/* If compaction would go ahead or the allocation would succeed, stop */
	for (z = 0; z <= sc->reclaim_idx; z++) {
		struct zone *zone = &pgdat->node_zones[z];
		if (!managed_zone(zone))
			continue;

		switch (compaction_suitable(zone, sc->order, 0, sc->reclaim_idx)) {
		case COMPACT_SUCCESS:
		case COMPACT_CONTINUE:
			return false;
		default:
			/* check next zone */
			;
		}
	}

	/*
	 * If we have not reclaimed enough pages for compaction and the
	 * inactive lists are large enough, continue reclaiming
	 */
	pages_for_compaction = compact_gap(sc->order);
	inactive_lru_pages = node_page_state(pgdat, NR_INACTIVE_FILE);
	if (can_reclaim_anon_pages(NULL, pgdat->node_id, sc))
		inactive_lru_pages += node_page_state(pgdat, NR_INACTIVE_ANON);

	return inactive_lru_pages > pages_for_compaction;
}

static void shrink_node_memcgs(pg_data_t *pgdat, struct scan_control *sc)
{
	struct mem_cgroup *target_memcg = sc->target_mem_cgroup;
	struct mem_cgroup *memcg;

	memcg = mem_cgroup_iter(target_memcg, NULL, NULL);
	do {
		struct lruvec *lruvec = mem_cgroup_lruvec(memcg, pgdat);
		unsigned long reclaimed;
		unsigned long scanned;

		/*
		 * This loop can become CPU-bound when target memcgs
		 * aren't eligible for reclaim - either because they
		 * don't have any reclaimable pages, or because their
		 * memory is explicitly protected. Avoid soft lockups.
		 */
		cond_resched();

		mem_cgroup_calculate_protection(target_memcg, memcg);

		if (mem_cgroup_below_min(memcg)) {
			/*
			 * Hard protection.
			 * If there is no reclaimable memory, OOM.
			 */
			continue;
		} else if (mem_cgroup_below_low(memcg)) {
			/*
			 * Soft protection.
			 * Respect the protection only as long as
			 * there is an unprotected supply
			 * of reclaimable memory from other cgroups.
			 */
			if (!sc->memcg_low_reclaim) {
				sc->memcg_low_skipped = 1;
				continue;
			}
			memcg_memory_event(memcg, MEMCG_LOW);
		}

		reclaimed = sc->nr_reclaimed;
		scanned = sc->nr_scanned;

		shrink_lruvec(lruvec, sc);

		shrink_slab(sc->gfp_mask, pgdat->node_id, memcg,
			    sc->priority);

		/* Record the group's reclaim efficiency */
		vmpressure(sc->gfp_mask, memcg, false,
			   sc->nr_scanned - scanned,
			   sc->nr_reclaimed - reclaimed);

	} while ((memcg = mem_cgroup_iter(target_memcg, memcg, NULL)));
}

static void shrink_node(pg_data_t *pgdat, struct scan_control *sc)
{
	struct reclaim_state *reclaim_state = current->reclaim_state;
	unsigned long nr_reclaimed, nr_scanned;
	struct lruvec *target_lruvec;
	bool reclaimable = false;
	unsigned long file;

	target_lruvec = mem_cgroup_lruvec(sc->target_mem_cgroup, pgdat);

again:
	/*
	 * Flush the memory cgroup stats, so that we read accurate per-memcg
	 * lruvec stats for heuristics.
	 */
	mem_cgroup_flush_stats();

	memset(&sc->nr, 0, sizeof(sc->nr));

	nr_reclaimed = sc->nr_reclaimed;
	nr_scanned = sc->nr_scanned;

	/*
	 * Determine the scan balance between anon and file LRUs.
	 */
	spin_lock_irq(&target_lruvec->lru_lock);
	sc->anon_cost = target_lruvec->anon_cost;
	sc->file_cost = target_lruvec->file_cost;
	spin_unlock_irq(&target_lruvec->lru_lock);

	/*
	 * Target desirable inactive:active list ratios for the anon
	 * and file LRU lists.
	 */
	if (!sc->force_deactivate) {
		unsigned long refaults;

		refaults = lruvec_page_state(target_lruvec,
				WORKINGSET_ACTIVATE_ANON);
		if (refaults != target_lruvec->refaults[0] ||
			inactive_is_low(target_lruvec, LRU_INACTIVE_ANON))
			sc->may_deactivate |= DEACTIVATE_ANON;
		else
			sc->may_deactivate &= ~DEACTIVATE_ANON;

		/*
		 * When refaults are being observed, it means a new
		 * workingset is being established. Deactivate to get
		 * rid of any stale active pages quickly.
		 */
		refaults = lruvec_page_state(target_lruvec,
				WORKINGSET_ACTIVATE_FILE);
		if (refaults != target_lruvec->refaults[1] ||
		    inactive_is_low(target_lruvec, LRU_INACTIVE_FILE))
			sc->may_deactivate |= DEACTIVATE_FILE;
		else
			sc->may_deactivate &= ~DEACTIVATE_FILE;
	} else
		sc->may_deactivate = DEACTIVATE_ANON | DEACTIVATE_FILE;

	/*
	 * If we have plenty of inactive file pages that aren't
	 * thrashing, try to reclaim those first before touching
	 * anonymous pages.
	 */
	file = lruvec_page_state(target_lruvec, NR_INACTIVE_FILE);
	if (file >> sc->priority && !(sc->may_deactivate & DEACTIVATE_FILE))
		sc->cache_trim_mode = 1;
	else
		sc->cache_trim_mode = 0;

	/*
	 * Prevent the reclaimer from falling into the cache trap: as
	 * cache pages start out inactive, every cache fault will tip
	 * the scan balance towards the file LRU.  And as the file LRU
	 * shrinks, so does the window for rotation from references.
	 * This means we have a runaway feedback loop where a tiny
	 * thrashing file LRU becomes infinitely more attractive than
	 * anon pages.  Try to detect this based on file LRU size.
	 */
	if (!cgroup_reclaim(sc)) {
		unsigned long total_high_wmark = 0;
		unsigned long free, anon;
		int z;

		free = sum_zone_node_page_state(pgdat->node_id, NR_FREE_PAGES);
		file = node_page_state(pgdat, NR_ACTIVE_FILE) +
			   node_page_state(pgdat, NR_INACTIVE_FILE);

		for (z = 0; z < MAX_NR_ZONES; z++) {
			struct zone *zone = &pgdat->node_zones[z];
			if (!managed_zone(zone))
				continue;

			total_high_wmark += high_wmark_pages(zone);
		}

		/*
		 * Consider anon: if that's low too, this isn't a
		 * runaway file reclaim problem, but rather just
		 * extreme pressure. Reclaim as per usual then.
		 */
		anon = node_page_state(pgdat, NR_INACTIVE_ANON);

		sc->file_is_tiny =
			file + free <= total_high_wmark &&
			!(sc->may_deactivate & DEACTIVATE_ANON) &&
			anon >> sc->priority;
	}

	shrink_node_memcgs(pgdat, sc);

	if (reclaim_state) {
		sc->nr_reclaimed += reclaim_state->reclaimed_slab;
		reclaim_state->reclaimed_slab = 0;
	}

	/* Record the subtree's reclaim efficiency */
	vmpressure(sc->gfp_mask, sc->target_mem_cgroup, true,
		   sc->nr_scanned - nr_scanned,
		   sc->nr_reclaimed - nr_reclaimed);

	if (sc->nr_reclaimed - nr_reclaimed)
		reclaimable = true;

	if (current_is_kswapd()) {
		/*
		 * If reclaim is isolating dirty pages under writeback,
		 * it implies that the long-lived page allocation rate
		 * is exceeding the page laundering rate. Either the
		 * global limits are not being effective at throttling
		 * processes due to the page distribution throughout
		 * zones or there is heavy usage of a slow backing
		 * device. The only option is to throttle from reclaim
		 * context which is not ideal as there is no guarantee
		 * the dirtying process is throttled in the same way
		 * balance_dirty_pages() manages.
		 *
		 * Once a node is flagged PGDAT_WRITEBACK, kswapd will
		 * count the number of pages under pages flagged for
		 * immediate reclaim and stall if any are encountered
		 * in the nr_immediate check below.
		 */
		if (sc->nr.writeback && sc->nr.writeback == sc->nr.taken)
			set_bit(PGDAT_WRITEBACK, &pgdat->flags);

		/* Allow kswapd to start writing pages during reclaim.*/
		if (sc->nr.unqueued_dirty == sc->nr.file_taken)
			set_bit(PGDAT_DIRTY, &pgdat->flags);

		/*
		 * If kswapd scans pages marked for immediate
		 * reclaim and under writeback (nr_immediate), it
		 * implies that pages are cycling through the LRU
		 * faster than they are written so forcibly stall
		 * until some pages complete writeback.
		 */
		if (sc->nr.immediate)
			reclaim_throttle(pgdat, VMSCAN_THROTTLE_WRITEBACK);
	}

	/*
	 * Tag a node/memcg as congested if all the dirty pages were marked
	 * for writeback and immediate reclaim (counted in nr.congested).
	 *
	 * Legacy memcg will stall in page writeback so avoid forcibly
	 * stalling in reclaim_throttle().
	 */
	if ((current_is_kswapd() ||
	     (cgroup_reclaim(sc) && writeback_throttling_sane(sc))) &&
	    sc->nr.dirty && sc->nr.dirty == sc->nr.congested)
		set_bit(LRUVEC_CONGESTED, &target_lruvec->flags);

	/*
	 * Stall direct reclaim for IO completions if the lruvec is
	 * node is congested. Allow kswapd to continue until it
	 * starts encountering unqueued dirty pages or cycling through
	 * the LRU too quickly.
	 */
	if (!current_is_kswapd() && current_may_throttle() &&
	    !sc->hibernation_mode &&
	    test_bit(LRUVEC_CONGESTED, &target_lruvec->flags))
		reclaim_throttle(pgdat, VMSCAN_THROTTLE_CONGESTED);

	if (should_continue_reclaim(pgdat, sc->nr_reclaimed - nr_reclaimed,
				    sc))
		goto again;

	/*
	 * Kswapd gives up on balancing particular nodes after too
	 * many failures to reclaim anything from them and goes to
	 * sleep. On reclaim progress, reset the failure counter. A
	 * successful direct reclaim run will revive a dormant kswapd.
	 */
	if (reclaimable)
		pgdat->kswapd_failures = 0;
}

/*
 * Returns true if compaction should go ahead for a costly-order request, or
 * the allocation would already succeed without compaction. Return false if we
 * should reclaim first.
 */
static inline bool compaction_ready(struct zone *zone, struct scan_control *sc)
{
	unsigned long watermark;
	enum compact_result suitable;

	suitable = compaction_suitable(zone, sc->order, 0, sc->reclaim_idx);
	if (suitable == COMPACT_SUCCESS)
		/* Allocation should succeed already. Don't reclaim. */
		return true;
	if (suitable == COMPACT_SKIPPED)
		/* Compaction cannot yet proceed. Do reclaim. */
		return false;

	/*
	 * Compaction is already possible, but it takes time to run and there
	 * are potentially other callers using the pages just freed. So proceed
	 * with reclaim to make a buffer of free pages available to give
	 * compaction a reasonable chance of completing and allocating the page.
	 * Note that we won't actually reclaim the whole buffer in one attempt
	 * as the target watermark in should_continue_reclaim() is lower. But if
	 * we are already above the high+gap watermark, don't reclaim at all.
	 */
	watermark = high_wmark_pages(zone) + compact_gap(sc->order);

	return zone_watermark_ok_safe(zone, 0, watermark, sc->reclaim_idx);
}

static void consider_reclaim_throttle(pg_data_t *pgdat, struct scan_control *sc)
{
	/*
	 * If reclaim is making progress greater than 12% efficiency then
	 * wake all the NOPROGRESS throttled tasks.
	 */
	if (sc->nr_reclaimed > (sc->nr_scanned >> 3)) {
		wait_queue_head_t *wqh;

		wqh = &pgdat->reclaim_wait[VMSCAN_THROTTLE_NOPROGRESS];
		if (waitqueue_active(wqh))
			wake_up(wqh);

		return;
	}

	/*
	 * Do not throttle kswapd or cgroup reclaim on NOPROGRESS as it will
	 * throttle on VMSCAN_THROTTLE_WRITEBACK if there are too many pages
	 * under writeback and marked for immediate reclaim at the tail of the
	 * LRU.
	 */
	if (current_is_kswapd() || cgroup_reclaim(sc))
		return;

	/* Throttle if making no progress at high prioities. */
	if (sc->priority == 1 && !sc->nr_reclaimed)
		reclaim_throttle(pgdat, VMSCAN_THROTTLE_NOPROGRESS);
}

/*
 * This is the direct reclaim path, for page-allocating processes.  We only
 * try to reclaim pages from zones which will satisfy the caller's allocation
 * request.
 *
 * If a zone is deemed to be full of pinned pages then just give it a light
 * scan then give up on it.
 */
static void shrink_zones(struct zonelist *zonelist, struct scan_control *sc)
{
	struct zoneref *z;
	struct zone *zone;
	unsigned long nr_soft_reclaimed;
	unsigned long nr_soft_scanned;
	gfp_t orig_mask;
	pg_data_t *last_pgdat = NULL;
	pg_data_t *first_pgdat = NULL;

	/*
	 * If the number of buffer_heads in the machine exceeds the maximum
	 * allowed level, force direct reclaim to scan the highmem zone as
	 * highmem pages could be pinning lowmem pages storing buffer_heads
	 */
	orig_mask = sc->gfp_mask;
	if (buffer_heads_over_limit) {
		sc->gfp_mask |= __GFP_HIGHMEM;
		sc->reclaim_idx = gfp_zone(sc->gfp_mask);
	}

	for_each_zone_zonelist_nodemask(zone, z, zonelist,
					sc->reclaim_idx, sc->nodemask) {
		/*
		 * Take care memory controller reclaiming has small influence
		 * to global LRU.
		 */
		if (!cgroup_reclaim(sc)) {
			if (!cpuset_zone_allowed(zone,
						 GFP_KERNEL | __GFP_HARDWALL))
				continue;

			/*
			 * If we already have plenty of memory free for
			 * compaction in this zone, don't free any more.
			 * Even though compaction is invoked for any
			 * non-zero order, only frequent costly order
			 * reclamation is disruptive enough to become a
			 * noticeable problem, like transparent huge
			 * page allocations.
			 */
			if (IS_ENABLED(CONFIG_COMPACTION) &&
			    sc->order > PAGE_ALLOC_COSTLY_ORDER &&
			    compaction_ready(zone, sc)) {
				sc->compaction_ready = true;
				continue;
			}

			/*
			 * Shrink each node in the zonelist once. If the
			 * zonelist is ordered by zone (not the default) then a
			 * node may be shrunk multiple times but in that case
			 * the user prefers lower zones being preserved.
			 */
			if (zone->zone_pgdat == last_pgdat)
				continue;

			/*
			 * This steals pages from memory cgroups over softlimit
			 * and returns the number of reclaimed pages and
			 * scanned pages. This works for global memory pressure
			 * and balancing, not for a memcg's limit.
			 */
			nr_soft_scanned = 0;
			nr_soft_reclaimed = mem_cgroup_soft_limit_reclaim(zone->zone_pgdat,
						sc->order, sc->gfp_mask,
						&nr_soft_scanned);
			sc->nr_reclaimed += nr_soft_reclaimed;
			sc->nr_scanned += nr_soft_scanned;
			/* need some check for avoid more shrink_zone() */
		}

		if (!first_pgdat)
			first_pgdat = zone->zone_pgdat;

		/* See comment about same check for global reclaim above */
		if (zone->zone_pgdat == last_pgdat)
			continue;
		last_pgdat = zone->zone_pgdat;
		shrink_node(zone->zone_pgdat, sc);
	}

	if (first_pgdat)
		consider_reclaim_throttle(first_pgdat, sc);

	/*
	 * Restore to original mask to avoid the impact on the caller if we
	 * promoted it to __GFP_HIGHMEM.
	 */
	sc->gfp_mask = orig_mask;
}

static void snapshot_refaults(struct mem_cgroup *target_memcg, pg_data_t *pgdat)
{
	struct lruvec *target_lruvec;
	unsigned long refaults;

	target_lruvec = mem_cgroup_lruvec(target_memcg, pgdat);
	refaults = lruvec_page_state(target_lruvec, WORKINGSET_ACTIVATE_ANON);
	target_lruvec->refaults[0] = refaults;
	refaults = lruvec_page_state(target_lruvec, WORKINGSET_ACTIVATE_FILE);
	target_lruvec->refaults[1] = refaults;
}

/*
 * This is the main entry point to direct page reclaim.
 *
 * If a full scan of the inactive list fails to free enough memory then we
 * are "out of memory" and something needs to be killed.
 *
 * If the caller is !__GFP_FS then the probability of a failure is reasonably
 * high - the zone may be full of dirty or under-writeback pages, which this
 * caller can't do much about.  We kick the writeback threads and take explicit
 * naps in the hope that some of these pages can be written.  But if the
 * allocating task holds filesystem locks which prevent writeout this might not
 * work, and the allocation attempt will fail.
 *
 * returns:	0, if no pages reclaimed
 * 		else, the number of pages reclaimed
 */
static unsigned long do_try_to_free_pages(struct zonelist *zonelist,
					  struct scan_control *sc)
{
	int initial_priority = sc->priority;
	pg_data_t *last_pgdat;
	struct zoneref *z;
	struct zone *zone;
retry:
	delayacct_freepages_start();

	if (!cgroup_reclaim(sc))
		__count_zid_vm_events(ALLOCSTALL, sc->reclaim_idx, 1);

	do {
		vmpressure_prio(sc->gfp_mask, sc->target_mem_cgroup,
				sc->priority);
		sc->nr_scanned = 0;
		shrink_zones(zonelist, sc);

		if (sc->nr_reclaimed >= sc->nr_to_reclaim)
			break;

		if (sc->compaction_ready)
			break;

		/*
		 * If we're getting trouble reclaiming, start doing
		 * writepage even in laptop mode.
		 */
		if (sc->priority < DEF_PRIORITY - 2)
			sc->may_writepage = 1;
	} while (--sc->priority >= 0);

	last_pgdat = NULL;
	for_each_zone_zonelist_nodemask(zone, z, zonelist, sc->reclaim_idx,
					sc->nodemask) {
		if (zone->zone_pgdat == last_pgdat)
			continue;
		last_pgdat = zone->zone_pgdat;

		snapshot_refaults(sc->target_mem_cgroup, zone->zone_pgdat);

		if (cgroup_reclaim(sc)) {
			struct lruvec *lruvec;

			lruvec = mem_cgroup_lruvec(sc->target_mem_cgroup,
						   zone->zone_pgdat);
			clear_bit(LRUVEC_CONGESTED, &lruvec->flags);
		}
	}

	delayacct_freepages_end();

	if (sc->nr_reclaimed)
		return sc->nr_reclaimed;

	/* Aborted reclaim to try compaction? don't OOM, then */
	if (sc->compaction_ready)
		return 1;

	/*
	 * We make inactive:active ratio decisions based on the node's
	 * composition of memory, but a restrictive reclaim_idx or a
	 * memory.low cgroup setting can exempt large amounts of
	 * memory from reclaim. Neither of which are very common, so
	 * instead of doing costly eligibility calculations of the
	 * entire cgroup subtree up front, we assume the estimates are
	 * good, and retry with forcible deactivation if that fails.
	 */
	if (sc->skipped_deactivate) {
		sc->priority = initial_priority;
		sc->force_deactivate = 1;
		sc->skipped_deactivate = 0;
		goto retry;
	}

	/* Untapped cgroup reserves?  Don't OOM, retry. */
	if (sc->memcg_low_skipped) {
		sc->priority = initial_priority;
		sc->force_deactivate = 0;
		sc->memcg_low_reclaim = 1;
		sc->memcg_low_skipped = 0;
		goto retry;
	}

	return 0;
}

static bool allow_direct_reclaim(pg_data_t *pgdat)
{
	struct zone *zone;
	unsigned long pfmemalloc_reserve = 0;
	unsigned long free_pages = 0;
	int i;
	bool wmark_ok;

	if (pgdat->kswapd_failures >= MAX_RECLAIM_RETRIES)
		return true;

	for (i = 0; i <= ZONE_NORMAL; i++) {
		zone = &pgdat->node_zones[i];
		if (!managed_zone(zone))
			continue;

		if (!zone_reclaimable_pages(zone))
			continue;

		pfmemalloc_reserve += min_wmark_pages(zone);
		free_pages += zone_page_state(zone, NR_FREE_PAGES);
	}

	/* If there are no reserves (unexpected config) then do not throttle */
	if (!pfmemalloc_reserve)
		return true;

	wmark_ok = free_pages > pfmemalloc_reserve / 2;

	/* kswapd must be awake if processes are being throttled */
	if (!wmark_ok && waitqueue_active(&pgdat->kswapd_wait)) {
		if (READ_ONCE(pgdat->kswapd_highest_zoneidx) > ZONE_NORMAL)
			WRITE_ONCE(pgdat->kswapd_highest_zoneidx, ZONE_NORMAL);

		wake_up_interruptible(&pgdat->kswapd_wait);
	}

	return wmark_ok;
}

/*
 * Throttle direct reclaimers if backing storage is backed by the network
 * and the PFMEMALLOC reserve for the preferred node is getting dangerously
 * depleted. kswapd will continue to make progress and wake the processes
 * when the low watermark is reached.
 *
 * Returns true if a fatal signal was delivered during throttling. If this
 * happens, the page allocator should not consider triggering the OOM killer.
 */
static bool throttle_direct_reclaim(gfp_t gfp_mask, struct zonelist *zonelist,
					nodemask_t *nodemask)
{
	struct zoneref *z;
	struct zone *zone;
	pg_data_t *pgdat = NULL;

	/*
	 * Kernel threads should not be throttled as they may be indirectly
	 * responsible for cleaning pages necessary for reclaim to make forward
	 * progress. kjournald for example may enter direct reclaim while
	 * committing a transaction where throttling it could forcing other
	 * processes to block on log_wait_commit().
	 */
	if (current->flags & PF_KTHREAD)
		goto out;

	/*
	 * If a fatal signal is pending, this process should not throttle.
	 * It should return quickly so it can exit and free its memory
	 */
	if (fatal_signal_pending(current))
		goto out;

	/*
	 * Check if the pfmemalloc reserves are ok by finding the first node
	 * with a usable ZONE_NORMAL or lower zone. The expectation is that
	 * GFP_KERNEL will be required for allocating network buffers when
	 * swapping over the network so ZONE_HIGHMEM is unusable.
	 *
	 * Throttling is based on the first usable node and throttled processes
	 * wait on a queue until kswapd makes progress and wakes them. There
	 * is an affinity then between processes waking up and where reclaim
	 * progress has been made assuming the process wakes on the same node.
	 * More importantly, processes running on remote nodes will not compete
	 * for remote pfmemalloc reserves and processes on different nodes
	 * should make reasonable progress.
	 */
	for_each_zone_zonelist_nodemask(zone, z, zonelist,
					gfp_zone(gfp_mask), nodemask) {
		if (zone_idx(zone) > ZONE_NORMAL)
			continue;

		/* Throttle based on the first usable node */
		pgdat = zone->zone_pgdat;
		if (allow_direct_reclaim(pgdat))
			goto out;
		break;
	}

	/* If no zone was usable by the allocation flags then do not throttle */
	if (!pgdat)
		goto out;

	/* Account for the throttling */
	count_vm_event(PGSCAN_DIRECT_THROTTLE);

	/*
	 * If the caller cannot enter the filesystem, it's possible that it
	 * is due to the caller holding an FS lock or performing a journal
	 * transaction in the case of a filesystem like ext[3|4]. In this case,
	 * it is not safe to block on pfmemalloc_wait as kswapd could be
	 * blocked waiting on the same lock. Instead, throttle for up to a
	 * second before continuing.
	 */
	if (!(gfp_mask & __GFP_FS))
		wait_event_interruptible_timeout(pgdat->pfmemalloc_wait,
			allow_direct_reclaim(pgdat), HZ);
	else
		/* Throttle until kswapd wakes the process */
		wait_event_killable(zone->zone_pgdat->pfmemalloc_wait,
			allow_direct_reclaim(pgdat));

	if (fatal_signal_pending(current))
		return true;

out:
	return false;
}

unsigned long try_to_free_pages(struct zonelist *zonelist, int order,
				gfp_t gfp_mask, nodemask_t *nodemask)
{
	unsigned long nr_reclaimed;
	struct scan_control sc = {
		.nr_to_reclaim = SWAP_CLUSTER_MAX,
		.gfp_mask = current_gfp_context(gfp_mask),
		.reclaim_idx = gfp_zone(gfp_mask),
		.order = order,
		.nodemask = nodemask,
		.priority = DEF_PRIORITY,
		.may_writepage = !laptop_mode,
		.may_unmap = 1,
		.may_swap = 1,
	};

	/*
	 * scan_control uses s8 fields for order, priority, and reclaim_idx.
	 * Confirm they are large enough for max values.
	 */
	BUILD_BUG_ON(MAX_ORDER > S8_MAX);
	BUILD_BUG_ON(DEF_PRIORITY > S8_MAX);
	BUILD_BUG_ON(MAX_NR_ZONES > S8_MAX);

	/*
	 * Do not enter reclaim if fatal signal was delivered while throttled.
	 * 1 is returned so that the page allocator does not OOM kill at this
	 * point.
	 */
	if (throttle_direct_reclaim(sc.gfp_mask, zonelist, nodemask))
		return 1;

	set_task_reclaim_state(current, &sc.reclaim_state);
	trace_mm_vmscan_direct_reclaim_begin(order, sc.gfp_mask);

	nr_reclaimed = do_try_to_free_pages(zonelist, &sc);

	trace_mm_vmscan_direct_reclaim_end(nr_reclaimed);
	set_task_reclaim_state(current, NULL);

	return nr_reclaimed;
}

#ifdef CONFIG_MEMCG

/* Only used by soft limit reclaim. Do not reuse for anything else. */
unsigned long mem_cgroup_shrink_node(struct mem_cgroup *memcg,
						gfp_t gfp_mask, bool noswap,
						pg_data_t *pgdat,
						unsigned long *nr_scanned)
{
	struct lruvec *lruvec = mem_cgroup_lruvec(memcg, pgdat);
	struct scan_control sc = {
		.nr_to_reclaim = SWAP_CLUSTER_MAX,
		.target_mem_cgroup = memcg,
		.may_writepage = !laptop_mode,
		.may_unmap = 1,
		.reclaim_idx = MAX_NR_ZONES - 1,
		.may_swap = !noswap,
	};

	WARN_ON_ONCE(!current->reclaim_state);

	sc.gfp_mask = (gfp_mask & GFP_RECLAIM_MASK) |
			(GFP_HIGHUSER_MOVABLE & ~GFP_RECLAIM_MASK);

	trace_mm_vmscan_memcg_softlimit_reclaim_begin(sc.order,
						      sc.gfp_mask);

	/*
	 * NOTE: Although we can get the priority field, using it
	 * here is not a good idea, since it limits the pages we can scan.
	 * if we don't reclaim here, the shrink_node from balance_pgdat
	 * will pick up pages from other mem cgroup's as well. We hack
	 * the priority and make it zero.
	 */
	shrink_lruvec(lruvec, &sc);

	trace_mm_vmscan_memcg_softlimit_reclaim_end(sc.nr_reclaimed);

	*nr_scanned = sc.nr_scanned;

	return sc.nr_reclaimed;
}

unsigned long try_to_free_mem_cgroup_pages(struct mem_cgroup *memcg,
					   unsigned long nr_pages,
					   gfp_t gfp_mask,
					   bool may_swap)
{
	unsigned long nr_reclaimed;
	unsigned int noreclaim_flag;
	struct scan_control sc = {
		.nr_to_reclaim = max(nr_pages, SWAP_CLUSTER_MAX),
		.gfp_mask = (current_gfp_context(gfp_mask) & GFP_RECLAIM_MASK) |
				(GFP_HIGHUSER_MOVABLE & ~GFP_RECLAIM_MASK),
		.reclaim_idx = MAX_NR_ZONES - 1,
		.target_mem_cgroup = memcg,
		.priority = DEF_PRIORITY,
		.may_writepage = !laptop_mode,
		.may_unmap = 1,
		.may_swap = may_swap,
	};
	/*
	 * Traverse the ZONELIST_FALLBACK zonelist of the current node to put
	 * equal pressure on all the nodes. This is based on the assumption that
	 * the reclaim does not bail out early.
	 */
	struct zonelist *zonelist = node_zonelist(numa_node_id(), sc.gfp_mask);

	set_task_reclaim_state(current, &sc.reclaim_state);
	trace_mm_vmscan_memcg_reclaim_begin(0, sc.gfp_mask);
	noreclaim_flag = memalloc_noreclaim_save();

	nr_reclaimed = do_try_to_free_pages(zonelist, &sc);

	memalloc_noreclaim_restore(noreclaim_flag);
	trace_mm_vmscan_memcg_reclaim_end(nr_reclaimed);
	set_task_reclaim_state(current, NULL);

	return nr_reclaimed;
}
#endif

static void age_active_anon(struct pglist_data *pgdat,
				struct scan_control *sc)
{
	struct mem_cgroup *memcg;
	struct lruvec *lruvec;

	if (!can_age_anon_pages(pgdat, sc))
		return;

	lruvec = mem_cgroup_lruvec(NULL, pgdat);
	if (!inactive_is_low(lruvec, LRU_INACTIVE_ANON))
		return;

	memcg = mem_cgroup_iter(NULL, NULL, NULL);
	do {
		lruvec = mem_cgroup_lruvec(memcg, pgdat);
		shrink_active_list(SWAP_CLUSTER_MAX, lruvec,
				   sc, LRU_ACTIVE_ANON);
		memcg = mem_cgroup_iter(NULL, memcg, NULL);
	} while (memcg);
}

static bool pgdat_watermark_boosted(pg_data_t *pgdat, int highest_zoneidx)
{
	int i;
	struct zone *zone;

	/*
	 * Check for watermark boosts top-down as the higher zones
	 * are more likely to be boosted. Both watermarks and boosts
	 * should not be checked at the same time as reclaim would
	 * start prematurely when there is no boosting and a lower
	 * zone is balanced.
	 */
	for (i = highest_zoneidx; i >= 0; i--) {
		zone = pgdat->node_zones + i;
		if (!managed_zone(zone))
			continue;

		if (zone->watermark_boost)
			return true;
	}

	return false;
}

/*
 * Returns true if there is an eligible zone balanced for the request order
 * and highest_zoneidx
 */
static bool pgdat_balanced(pg_data_t *pgdat, int order, int highest_zoneidx)
{
	int i;
	unsigned long mark = -1;
	struct zone *zone;

	/*
	 * Check watermarks bottom-up as lower zones are more likely to
	 * meet watermarks.
	 */
	for (i = 0; i <= highest_zoneidx; i++) {
		zone = pgdat->node_zones + i;

		if (!managed_zone(zone))
			continue;

		if (sysctl_numa_balancing_mode & NUMA_BALANCING_MEMORY_TIERING)
			mark = wmark_pages(zone, WMARK_PROMO);
		else
			mark = high_wmark_pages(zone);
		if (zone_watermark_ok_safe(zone, order, mark, highest_zoneidx))
			return true;
	}

	/*
	 * If a node has no managed zone within highest_zoneidx, it does not
	 * need balancing by definition. This can happen if a zone-restricted
	 * allocation tries to wake a remote kswapd.
	 */
	if (mark == -1)
		return true;

	return false;
}

/* Clear pgdat state for congested, dirty or under writeback. */
static void clear_pgdat_congested(pg_data_t *pgdat)
{
	struct lruvec *lruvec = mem_cgroup_lruvec(NULL, pgdat);

	clear_bit(LRUVEC_CONGESTED, &lruvec->flags);
	clear_bit(PGDAT_DIRTY, &pgdat->flags);
	clear_bit(PGDAT_WRITEBACK, &pgdat->flags);
}

/*
 * Prepare kswapd for sleeping. This verifies that there are no processes
 * waiting in throttle_direct_reclaim() and that watermarks have been met.
 *
 * Returns true if kswapd is ready to sleep
 */
static bool prepare_kswapd_sleep(pg_data_t *pgdat, int order,
				int highest_zoneidx)
{
	/*
	 * The throttled processes are normally woken up in balance_pgdat() as
	 * soon as allow_direct_reclaim() is true. But there is a potential
	 * race between when kswapd checks the watermarks and a process gets
	 * throttled. There is also a potential race if processes get
	 * throttled, kswapd wakes, a large process exits thereby balancing the
	 * zones, which causes kswapd to exit balance_pgdat() before reaching
	 * the wake up checks. If kswapd is going to sleep, no process should
	 * be sleeping on pfmemalloc_wait, so wake them now if necessary. If
	 * the wake up is premature, processes will wake kswapd and get
	 * throttled again. The difference from wake ups in balance_pgdat() is
	 * that here we are under prepare_to_wait().
	 */
	if (waitqueue_active(&pgdat->pfmemalloc_wait))
		wake_up_all(&pgdat->pfmemalloc_wait);

	/* Hopeless node, leave it to direct reclaim */
	if (pgdat->kswapd_failures >= MAX_RECLAIM_RETRIES)
		return true;

	if (pgdat_balanced(pgdat, order, highest_zoneidx)) {
		clear_pgdat_congested(pgdat);
		return true;
	}

	return false;
}

/*
 * kswapd shrinks a node of pages that are at or below the highest usable
 * zone that is currently unbalanced.
 *
 * Returns true if kswapd scanned at least the requested number of pages to
 * reclaim or if the lack of progress was due to pages under writeback.
 * This is used to determine if the scanning priority needs to be raised.
 */
static bool kswapd_shrink_node(pg_data_t *pgdat,
			       struct scan_control *sc)
{
	struct zone *zone;
	int z;

	/* Reclaim a number of pages proportional to the number of zones */
	sc->nr_to_reclaim = 0;
	for (z = 0; z <= sc->reclaim_idx; z++) {
		zone = pgdat->node_zones + z;
		if (!managed_zone(zone))
			continue;

		sc->nr_to_reclaim += max(high_wmark_pages(zone), SWAP_CLUSTER_MAX);
	}

	/*
	 * Historically care was taken to put equal pressure on all zones but
	 * now pressure is applied based on node LRU order.
	 */
	shrink_node(pgdat, sc);

	/*
	 * Fragmentation may mean that the system cannot be rebalanced for
	 * high-order allocations. If twice the allocation size has been
	 * reclaimed then recheck watermarks only at order-0 to prevent
	 * excessive reclaim. Assume that a process requested a high-order
	 * can direct reclaim/compact.
	 */
	if (sc->order && sc->nr_reclaimed >= compact_gap(sc->order))
		sc->order = 0;

	return sc->nr_scanned >= sc->nr_to_reclaim;
}

/* Page allocator PCP high watermark is lowered if reclaim is active. */
static inline void
update_reclaim_active(pg_data_t *pgdat, int highest_zoneidx, bool active)
{
	int i;
	struct zone *zone;

	for (i = 0; i <= highest_zoneidx; i++) {
		zone = pgdat->node_zones + i;

		if (!managed_zone(zone))
			continue;

		if (active)
			set_bit(ZONE_RECLAIM_ACTIVE, &zone->flags);
		else
			clear_bit(ZONE_RECLAIM_ACTIVE, &zone->flags);
	}
}

static inline void
set_reclaim_active(pg_data_t *pgdat, int highest_zoneidx)
{
	update_reclaim_active(pgdat, highest_zoneidx, true);
}

static inline void
clear_reclaim_active(pg_data_t *pgdat, int highest_zoneidx)
{
	update_reclaim_active(pgdat, highest_zoneidx, false);
}

/*
 * For kswapd, balance_pgdat() will reclaim pages across a node from zones
 * that are eligible for use by the caller until at least one zone is
 * balanced.
 *
 * Returns the order kswapd finished reclaiming at.
 *
 * kswapd scans the zones in the highmem->normal->dma direction.  It skips
 * zones which have free_pages > high_wmark_pages(zone), but once a zone is
 * found to have free_pages <= high_wmark_pages(zone), any page in that zone
 * or lower is eligible for reclaim until at least one usable zone is
 * balanced.
 */
static int balance_pgdat(pg_data_t *pgdat, int order, int highest_zoneidx)
{
	int i;
	unsigned long nr_soft_reclaimed;
	unsigned long nr_soft_scanned;
	unsigned long pflags;
	unsigned long nr_boost_reclaim;
	unsigned long zone_boosts[MAX_NR_ZONES] = { 0, };
	bool boosted;
	struct zone *zone;
	struct scan_control sc = {
		.gfp_mask = GFP_KERNEL,
		.order = order,
		.may_unmap = 1,
	};

	set_task_reclaim_state(current, &sc.reclaim_state);
	psi_memstall_enter(&pflags);
	__fs_reclaim_acquire(_THIS_IP_);

	count_vm_event(PAGEOUTRUN);

	/*
	 * Account for the reclaim boost. Note that the zone boost is left in
	 * place so that parallel allocations that are near the watermark will
	 * stall or direct reclaim until kswapd is finished.
	 */
	nr_boost_reclaim = 0;
	for (i = 0; i <= highest_zoneidx; i++) {
		zone = pgdat->node_zones + i;
		if (!managed_zone(zone))
			continue;

		nr_boost_reclaim += zone->watermark_boost;
		zone_boosts[i] = zone->watermark_boost;
	}
	boosted = nr_boost_reclaim;

restart:
	set_reclaim_active(pgdat, highest_zoneidx);
	sc.priority = DEF_PRIORITY;
	do {
		unsigned long nr_reclaimed = sc.nr_reclaimed;
		bool raise_priority = true;
		bool balanced;
		bool ret;

		sc.reclaim_idx = highest_zoneidx;

		/*
		 * If the number of buffer_heads exceeds the maximum allowed
		 * then consider reclaiming from all zones. This has a dual
		 * purpose -- on 64-bit systems it is expected that
		 * buffer_heads are stripped during active rotation. On 32-bit
		 * systems, highmem pages can pin lowmem memory and shrinking
		 * buffers can relieve lowmem pressure. Reclaim may still not
		 * go ahead if all eligible zones for the original allocation
		 * request are balanced to avoid excessive reclaim from kswapd.
		 */
		if (buffer_heads_over_limit) {
			for (i = MAX_NR_ZONES - 1; i >= 0; i--) {
				zone = pgdat->node_zones + i;
				if (!managed_zone(zone))
					continue;

				sc.reclaim_idx = i;
				break;
			}
		}

		/*
		 * If the pgdat is imbalanced then ignore boosting and preserve
		 * the watermarks for a later time and restart. Note that the
		 * zone watermarks will be still reset at the end of balancing
		 * on the grounds that the normal reclaim should be enough to
		 * re-evaluate if boosting is required when kswapd next wakes.
		 */
		balanced = pgdat_balanced(pgdat, sc.order, highest_zoneidx);
		if (!balanced && nr_boost_reclaim) {
			nr_boost_reclaim = 0;
			goto restart;
		}

		/*
		 * If boosting is not active then only reclaim if there are no
		 * eligible zones. Note that sc.reclaim_idx is not used as
		 * buffer_heads_over_limit may have adjusted it.
		 */
		if (!nr_boost_reclaim && balanced)
			goto out;

		/* Limit the priority of boosting to avoid reclaim writeback */
		if (nr_boost_reclaim && sc.priority == DEF_PRIORITY - 2)
			raise_priority = false;

		/*
		 * Do not writeback or swap pages for boosted reclaim. The
		 * intent is to relieve pressure not issue sub-optimal IO
		 * from reclaim context. If no pages are reclaimed, the
		 * reclaim will be aborted.
		 */
		sc.may_writepage = !laptop_mode && !nr_boost_reclaim;
		sc.may_swap = !nr_boost_reclaim;

		/*
		 * Do some background aging of the anon list, to give
		 * pages a chance to be referenced before reclaiming. All
		 * pages are rotated regardless of classzone as this is
		 * about consistent aging.
		 */
		age_active_anon(pgdat, &sc);

		/*
		 * If we're getting trouble reclaiming, start doing writepage
		 * even in laptop mode.
		 */
		if (sc.priority < DEF_PRIORITY - 2)
			sc.may_writepage = 1;

		/* Call soft limit reclaim before calling shrink_node. */
		sc.nr_scanned = 0;
		nr_soft_scanned = 0;
		nr_soft_reclaimed = mem_cgroup_soft_limit_reclaim(pgdat, sc.order,
						sc.gfp_mask, &nr_soft_scanned);
		sc.nr_reclaimed += nr_soft_reclaimed;

		/*
		 * There should be no need to raise the scanning priority if
		 * enough pages are already being scanned that that high
		 * watermark would be met at 100% efficiency.
		 */
		if (kswapd_shrink_node(pgdat, &sc))
			raise_priority = false;

		/*
		 * If the low watermark is met there is no need for processes
		 * to be throttled on pfmemalloc_wait as they should not be
		 * able to safely make forward progress. Wake them
		 */
		if (waitqueue_active(&pgdat->pfmemalloc_wait) &&
				allow_direct_reclaim(pgdat))
			wake_up_all(&pgdat->pfmemalloc_wait);

		/* Check if kswapd should be suspending */
		__fs_reclaim_release(_THIS_IP_);
		ret = try_to_freeze();
		__fs_reclaim_acquire(_THIS_IP_);
		if (ret || kthread_should_stop())
			break;

		/*
		 * Raise priority if scanning rate is too low or there was no
		 * progress in reclaiming pages
		 */
		nr_reclaimed = sc.nr_reclaimed - nr_reclaimed;
		nr_boost_reclaim -= min(nr_boost_reclaim, nr_reclaimed);

		/*
		 * If reclaim made no progress for a boost, stop reclaim as
		 * IO cannot be queued and it could be an infinite loop in
		 * extreme circumstances.
		 */
		if (nr_boost_reclaim && !nr_reclaimed)
			break;

		if (raise_priority || !nr_reclaimed)
			sc.priority--;
	} while (sc.priority >= 1);

	if (!sc.nr_reclaimed)
		pgdat->kswapd_failures++;

out:
	clear_reclaim_active(pgdat, highest_zoneidx);

	/* If reclaim was boosted, account for the reclaim done in this pass */
	if (boosted) {
		unsigned long flags;

		for (i = 0; i <= highest_zoneidx; i++) {
			if (!zone_boosts[i])
				continue;

			/* Increments are under the zone lock */
			zone = pgdat->node_zones + i;
			spin_lock_irqsave(&zone->lock, flags);
			zone->watermark_boost -= min(zone->watermark_boost, zone_boosts[i]);
			spin_unlock_irqrestore(&zone->lock, flags);
		}

		/*
		 * As there is now likely space, wakeup kcompact to defragment
		 * pageblocks.
		 */
		wakeup_kcompactd(pgdat, pageblock_order, highest_zoneidx);
	}

	snapshot_refaults(NULL, pgdat);
	__fs_reclaim_release(_THIS_IP_);
	psi_memstall_leave(&pflags);
	set_task_reclaim_state(current, NULL);

	/*
	 * Return the order kswapd stopped reclaiming at as
	 * prepare_kswapd_sleep() takes it into account. If another caller
	 * entered the allocator slow path while kswapd was awake, order will
	 * remain at the higher level.
	 */
	return sc.order;
}

/*
 * The pgdat->kswapd_highest_zoneidx is used to pass the highest zone index to
 * be reclaimed by kswapd from the waker. If the value is MAX_NR_ZONES which is
 * not a valid index then either kswapd runs for first time or kswapd couldn't
 * sleep after previous reclaim attempt (node is still unbalanced). In that
 * case return the zone index of the previous kswapd reclaim cycle.
 */
static enum zone_type kswapd_highest_zoneidx(pg_data_t *pgdat,
					   enum zone_type prev_highest_zoneidx)
{
	enum zone_type curr_idx = READ_ONCE(pgdat->kswapd_highest_zoneidx);

	return curr_idx == MAX_NR_ZONES ? prev_highest_zoneidx : curr_idx;
}

static void kswapd_try_to_sleep(pg_data_t *pgdat, int alloc_order, int reclaim_order,
				unsigned int highest_zoneidx)
{
	long remaining = 0;
	DEFINE_WAIT(wait);

	if (freezing(current) || kthread_should_stop())
		return;

	prepare_to_wait(&pgdat->kswapd_wait, &wait, TASK_INTERRUPTIBLE);

	/*
	 * Try to sleep for a short interval. Note that kcompactd will only be
	 * woken if it is possible to sleep for a short interval. This is
	 * deliberate on the assumption that if reclaim cannot keep an
	 * eligible zone balanced that it's also unlikely that compaction will
	 * succeed.
	 */
	if (prepare_kswapd_sleep(pgdat, reclaim_order, highest_zoneidx)) {
		/*
		 * Compaction records what page blocks it recently failed to
		 * isolate pages from and skips them in the future scanning.
		 * When kswapd is going to sleep, it is reasonable to assume
		 * that pages and compaction may succeed so reset the cache.
		 */
		reset_isolation_suitable(pgdat);

		/*
		 * We have freed the memory, now we should compact it to make
		 * allocation of the requested order possible.
		 */
		wakeup_kcompactd(pgdat, alloc_order, highest_zoneidx);

		remaining = schedule_timeout(HZ/10);

		/*
		 * If woken prematurely then reset kswapd_highest_zoneidx and
		 * order. The values will either be from a wakeup request or
		 * the previous request that slept prematurely.
		 */
		if (remaining) {
			WRITE_ONCE(pgdat->kswapd_highest_zoneidx,
					kswapd_highest_zoneidx(pgdat,
							highest_zoneidx));

			if (READ_ONCE(pgdat->kswapd_order) < reclaim_order)
				WRITE_ONCE(pgdat->kswapd_order, reclaim_order);
		}

		finish_wait(&pgdat->kswapd_wait, &wait);
		prepare_to_wait(&pgdat->kswapd_wait, &wait, TASK_INTERRUPTIBLE);
	}

	/*
	 * After a short sleep, check if it was a premature sleep. If not, then
	 * go fully to sleep until explicitly woken up.
	 */
	if (!remaining &&
	    prepare_kswapd_sleep(pgdat, reclaim_order, highest_zoneidx)) {
		trace_mm_vmscan_kswapd_sleep(pgdat->node_id);

		/*
		 * vmstat counters are not perfectly accurate and the estimated
		 * value for counters such as NR_FREE_PAGES can deviate from the
		 * true value by nr_online_cpus * threshold. To avoid the zone
		 * watermarks being breached while under pressure, we reduce the
		 * per-cpu vmstat threshold while kswapd is awake and restore
		 * them before going back to sleep.
		 */
		set_pgdat_percpu_threshold(pgdat, calculate_normal_threshold);

		if (!kthread_should_stop())
			schedule();

		set_pgdat_percpu_threshold(pgdat, calculate_pressure_threshold);
	} else {
		if (remaining)
			count_vm_event(KSWAPD_LOW_WMARK_HIT_QUICKLY);
		else
			count_vm_event(KSWAPD_HIGH_WMARK_HIT_QUICKLY);
	}
	finish_wait(&pgdat->kswapd_wait, &wait);
}

/*
 * The background pageout daemon, started as a kernel thread
 * from the init process.
 *
 * This basically trickles out pages so that we have _some_
 * free memory available even if there is no other activity
 * that frees anything up. This is needed for things like routing
 * etc, where we otherwise might have all activity going on in
 * asynchronous contexts that cannot page things out.
 *
 * If there are applications that are active memory-allocators
 * (most normal use), this basically shouldn't matter.
 */
static int kswapd(void *p)
{
	unsigned int alloc_order, reclaim_order;
	unsigned int highest_zoneidx = MAX_NR_ZONES - 1;
	pg_data_t *pgdat = (pg_data_t *)p;
	struct task_struct *tsk = current;
	const struct cpumask *cpumask = cpumask_of_node(pgdat->node_id);

	if (!cpumask_empty(cpumask))
		set_cpus_allowed_ptr(tsk, cpumask);

	/*
	 * Tell the memory management that we're a "memory allocator",
	 * and that if we need more memory we should get access to it
	 * regardless (see "__alloc_pages()"). "kswapd" should
	 * never get caught in the normal page freeing logic.
	 *
	 * (Kswapd normally doesn't need memory anyway, but sometimes
	 * you need a small amount of memory in order to be able to
	 * page out something else, and this flag essentially protects
	 * us from recursively trying to free more memory as we're
	 * trying to free the first piece of memory in the first place).
	 */
	tsk->flags |= PF_MEMALLOC | PF_KSWAPD;
	set_freezable();

	WRITE_ONCE(pgdat->kswapd_order, 0);
	WRITE_ONCE(pgdat->kswapd_highest_zoneidx, MAX_NR_ZONES);
	atomic_set(&pgdat->nr_writeback_throttled, 0);
	for ( ; ; ) {
		bool ret;

		alloc_order = reclaim_order = READ_ONCE(pgdat->kswapd_order);
		highest_zoneidx = kswapd_highest_zoneidx(pgdat,
							highest_zoneidx);

kswapd_try_sleep:
		kswapd_try_to_sleep(pgdat, alloc_order, reclaim_order,
					highest_zoneidx);

		/* Read the new order and highest_zoneidx */
		alloc_order = READ_ONCE(pgdat->kswapd_order);
		highest_zoneidx = kswapd_highest_zoneidx(pgdat,
							highest_zoneidx);
		WRITE_ONCE(pgdat->kswapd_order, 0);
		WRITE_ONCE(pgdat->kswapd_highest_zoneidx, MAX_NR_ZONES);

		ret = try_to_freeze();
		if (kthread_should_stop())
			break;

		/*
		 * We can speed up thawing tasks if we don't call balance_pgdat
		 * after returning from the refrigerator
		 */
		if (ret)
			continue;

		/*
		 * Reclaim begins at the requested order but if a high-order
		 * reclaim fails then kswapd falls back to reclaiming for
		 * order-0. If that happens, kswapd will consider sleeping
		 * for the order it finished reclaiming at (reclaim_order)
		 * but kcompactd is woken to compact for the original
		 * request (alloc_order).
		 */
		trace_mm_vmscan_kswapd_wake(pgdat->node_id, highest_zoneidx,
						alloc_order);
		reclaim_order = balance_pgdat(pgdat, alloc_order,
						highest_zoneidx);
		if (reclaim_order < alloc_order)
			goto kswapd_try_sleep;
	}

	tsk->flags &= ~(PF_MEMALLOC | PF_KSWAPD);

	return 0;
}

/*
 * A zone is low on free memory or too fragmented for high-order memory.  If
 * kswapd should reclaim (direct reclaim is deferred), wake it up for the zone's
 * pgdat.  It will wake up kcompactd after reclaiming memory.  If kswapd reclaim
 * has failed or is not needed, still wake up kcompactd if only compaction is
 * needed.
 */
void wakeup_kswapd(struct zone *zone, gfp_t gfp_flags, int order,
		   enum zone_type highest_zoneidx)
{
	pg_data_t *pgdat;
	enum zone_type curr_idx;

	if (!managed_zone(zone))
		return;

	if (!cpuset_zone_allowed(zone, gfp_flags))
		return;

	pgdat = zone->zone_pgdat;
	curr_idx = READ_ONCE(pgdat->kswapd_highest_zoneidx);

	if (curr_idx == MAX_NR_ZONES || curr_idx < highest_zoneidx)
		WRITE_ONCE(pgdat->kswapd_highest_zoneidx, highest_zoneidx);

	if (READ_ONCE(pgdat->kswapd_order) < order)
		WRITE_ONCE(pgdat->kswapd_order, order);

	if (!waitqueue_active(&pgdat->kswapd_wait))
		return;

	/* Hopeless node, leave it to direct reclaim if possible */
	if (pgdat->kswapd_failures >= MAX_RECLAIM_RETRIES ||
	    (pgdat_balanced(pgdat, order, highest_zoneidx) &&
	     !pgdat_watermark_boosted(pgdat, highest_zoneidx))) {
		/*
		 * There may be plenty of free memory available, but it's too
		 * fragmented for high-order allocations.  Wake up kcompactd
		 * and rely on compaction_suitable() to determine if it's
		 * needed.  If it fails, it will defer subsequent attempts to
		 * ratelimit its work.
		 */
		if (!(gfp_flags & __GFP_DIRECT_RECLAIM))
			wakeup_kcompactd(pgdat, order, highest_zoneidx);
		return;
	}

	trace_mm_vmscan_wakeup_kswapd(pgdat->node_id, highest_zoneidx, order,
				      gfp_flags);
	wake_up_interruptible(&pgdat->kswapd_wait);
}

#ifdef CONFIG_HIBERNATION
/*
 * Try to free `nr_to_reclaim' of memory, system-wide, and return the number of
 * freed pages.
 *
 * Rather than trying to age LRUs the aim is to preserve the overall
 * LRU order by reclaiming preferentially
 * inactive > active > active referenced > active mapped
 */
unsigned long shrink_all_memory(unsigned long nr_to_reclaim)
{
	struct scan_control sc = {
		.nr_to_reclaim = nr_to_reclaim,
		.gfp_mask = GFP_HIGHUSER_MOVABLE,
		.reclaim_idx = MAX_NR_ZONES - 1,
		.priority = DEF_PRIORITY,
		.may_writepage = 1,
		.may_unmap = 1,
		.may_swap = 1,
		.hibernation_mode = 1,
	};
	struct zonelist *zonelist = node_zonelist(numa_node_id(), sc.gfp_mask);
	unsigned long nr_reclaimed;
	unsigned int noreclaim_flag;

	fs_reclaim_acquire(sc.gfp_mask);
	noreclaim_flag = memalloc_noreclaim_save();
	set_task_reclaim_state(current, &sc.reclaim_state);

	nr_reclaimed = do_try_to_free_pages(zonelist, &sc);

	set_task_reclaim_state(current, NULL);
	memalloc_noreclaim_restore(noreclaim_flag);
	fs_reclaim_release(sc.gfp_mask);

	return nr_reclaimed;
}
#endif /* CONFIG_HIBERNATION */

/*
 * This kswapd start function will be called by init and node-hot-add.
 */
void kswapd_run(int nid)
{
	pg_data_t *pgdat = NODE_DATA(nid);

	if (pgdat->kswapd)
		return;

	pgdat->kswapd = kthread_run(kswapd, pgdat, "kswapd%d", nid);
	if (IS_ERR(pgdat->kswapd)) {
		/* failure at boot is fatal */
		BUG_ON(system_state < SYSTEM_RUNNING);
		pr_err("Failed to start kswapd on node %d\n", nid);
		pgdat->kswapd = NULL;
	}
}

/*
 * Called by memory hotplug when all memory in a node is offlined.  Caller must
 * hold mem_hotplug_begin/end().
 */
void kswapd_stop(int nid)
{
	struct task_struct *kswapd = NODE_DATA(nid)->kswapd;

	if (kswapd) {
		kthread_stop(kswapd);
		NODE_DATA(nid)->kswapd = NULL;
	}
}

static int __init kswapd_init(void)
{
	int nid;

	swap_setup();
	for_each_node_state(nid, N_MEMORY)
 		kswapd_run(nid);
	return 0;
}

module_init(kswapd_init)

#ifdef CONFIG_NUMA
/*
 * Node reclaim mode
 *
 * If non-zero call node_reclaim when the number of free pages falls below
 * the watermarks.
 */
int node_reclaim_mode __read_mostly;

/*
 * Priority for NODE_RECLAIM. This determines the fraction of pages
 * of a node considered for each zone_reclaim. 4 scans 1/16th of
 * a zone.
 */
#define NODE_RECLAIM_PRIORITY 4

/*
 * Percentage of pages in a zone that must be unmapped for node_reclaim to
 * occur.
 */
int sysctl_min_unmapped_ratio = 1;

/*
 * If the number of slab pages in a zone grows beyond this percentage then
 * slab reclaim needs to occur.
 */
int sysctl_min_slab_ratio = 5;

static inline unsigned long node_unmapped_file_pages(struct pglist_data *pgdat)
{
	unsigned long file_mapped = node_page_state(pgdat, NR_FILE_MAPPED);
	unsigned long file_lru = node_page_state(pgdat, NR_INACTIVE_FILE) +
		node_page_state(pgdat, NR_ACTIVE_FILE);

	/*
	 * It's possible for there to be more file mapped pages than
	 * accounted for by the pages on the file LRU lists because
	 * tmpfs pages accounted for as ANON can also be FILE_MAPPED
	 */
	return (file_lru > file_mapped) ? (file_lru - file_mapped) : 0;
}

/* Work out how many page cache pages we can reclaim in this reclaim_mode */
static unsigned long node_pagecache_reclaimable(struct pglist_data *pgdat)
{
	unsigned long nr_pagecache_reclaimable;
	unsigned long delta = 0;

	/*
	 * If RECLAIM_UNMAP is set, then all file pages are considered
	 * potentially reclaimable. Otherwise, we have to worry about
	 * pages like swapcache and node_unmapped_file_pages() provides
	 * a better estimate
	 */
	if (node_reclaim_mode & RECLAIM_UNMAP)
		nr_pagecache_reclaimable = node_page_state(pgdat, NR_FILE_PAGES);
	else
		nr_pagecache_reclaimable = node_unmapped_file_pages(pgdat);

	/* If we can't clean pages, remove dirty pages from consideration */
	if (!(node_reclaim_mode & RECLAIM_WRITE))
		delta += node_page_state(pgdat, NR_FILE_DIRTY);

	/* Watch for any possible underflows due to delta */
	if (unlikely(delta > nr_pagecache_reclaimable))
		delta = nr_pagecache_reclaimable;

	return nr_pagecache_reclaimable - delta;
}

/*
 * Try to free up some pages from this node through reclaim.
 */
static int __node_reclaim(struct pglist_data *pgdat, gfp_t gfp_mask, unsigned int order)
{
	/* Minimum pages needed in order to stay on node */
	const unsigned long nr_pages = 1 << order;
	struct task_struct *p = current;
	unsigned int noreclaim_flag;
	struct scan_control sc = {
		.nr_to_reclaim = max(nr_pages, SWAP_CLUSTER_MAX),
		.gfp_mask = current_gfp_context(gfp_mask),
		.order = order,
		.priority = NODE_RECLAIM_PRIORITY,
		.may_writepage = !!(node_reclaim_mode & RECLAIM_WRITE),
		.may_unmap = !!(node_reclaim_mode & RECLAIM_UNMAP),
		.may_swap = 1,
		.reclaim_idx = gfp_zone(gfp_mask),
	};
	unsigned long pflags;

	trace_mm_vmscan_node_reclaim_begin(pgdat->node_id, order,
					   sc.gfp_mask);

	cond_resched();
	psi_memstall_enter(&pflags);
	fs_reclaim_acquire(sc.gfp_mask);
	/*
	 * We need to be able to allocate from the reserves for RECLAIM_UNMAP
	 */
	noreclaim_flag = memalloc_noreclaim_save();
	set_task_reclaim_state(p, &sc.reclaim_state);

	if (node_pagecache_reclaimable(pgdat) > pgdat->min_unmapped_pages ||
	    node_page_state_pages(pgdat, NR_SLAB_RECLAIMABLE_B) > pgdat->min_slab_pages) {
		/*
		 * Free memory by calling shrink node with increasing
		 * priorities until we have enough memory freed.
		 */
		do {
			shrink_node(pgdat, &sc);
		} while (sc.nr_reclaimed < nr_pages && --sc.priority >= 0);
	}

	set_task_reclaim_state(p, NULL);
	memalloc_noreclaim_restore(noreclaim_flag);
	fs_reclaim_release(sc.gfp_mask);
	psi_memstall_leave(&pflags);

	trace_mm_vmscan_node_reclaim_end(sc.nr_reclaimed);

	return sc.nr_reclaimed >= nr_pages;
}

int node_reclaim(struct pglist_data *pgdat, gfp_t gfp_mask, unsigned int order)
{
	int ret;

	/*
	 * Node reclaim reclaims unmapped file backed pages and
	 * slab pages if we are over the defined limits.
	 *
	 * A small portion of unmapped file backed pages is needed for
	 * file I/O otherwise pages read by file I/O will be immediately
	 * thrown out if the node is overallocated. So we do not reclaim
	 * if less than a specified percentage of the node is used by
	 * unmapped file backed pages.
	 */
	if (node_pagecache_reclaimable(pgdat) <= pgdat->min_unmapped_pages &&
	    node_page_state_pages(pgdat, NR_SLAB_RECLAIMABLE_B) <=
	    pgdat->min_slab_pages)
		return NODE_RECLAIM_FULL;

	/*
	 * Do not scan if the allocation should not be delayed.
	 */
	if (!gfpflags_allow_blocking(gfp_mask) || (current->flags & PF_MEMALLOC))
		return NODE_RECLAIM_NOSCAN;

	/*
	 * Only run node reclaim on the local node or on nodes that do not
	 * have associated processors. This will favor the local processor
	 * over remote processors and spread off node memory allocations
	 * as wide as possible.
	 */
	if (node_state(pgdat->node_id, N_CPU) && pgdat->node_id != numa_node_id())
		return NODE_RECLAIM_NOSCAN;

	if (test_and_set_bit(PGDAT_RECLAIM_LOCKED, &pgdat->flags))
		return NODE_RECLAIM_NOSCAN;

	ret = __node_reclaim(pgdat, gfp_mask, order);
	clear_bit(PGDAT_RECLAIM_LOCKED, &pgdat->flags);

	if (!ret)
		count_vm_event(PGSCAN_ZONE_RECLAIM_FAILED);

	return ret;
}
#endif

/**
 * check_move_unevictable_pages - check pages for evictability and move to
 * appropriate zone lru list
 * @pvec: pagevec with lru pages to check
 *
 * Checks pages for evictability, if an evictable page is in the unevictable
 * lru list, moves it to the appropriate evictable lru list. This function
 * should be only used for lru pages.
 */
void check_move_unevictable_pages(struct pagevec *pvec)
{
	struct lruvec *lruvec = NULL;
	int pgscanned = 0;
	int pgrescued = 0;
	int i;

	for (i = 0; i < pvec->nr; i++) {
		struct page *page = pvec->pages[i];
		struct folio *folio = page_folio(page);
		int nr_pages;

		if (PageTransTail(page))
			continue;

		nr_pages = thp_nr_pages(page);
		pgscanned += nr_pages;

		/* block memcg migration during page moving between lru */
		if (!TestClearPageLRU(page))
			continue;

		lruvec = folio_lruvec_relock_irq(folio, lruvec);
		if (page_evictable(page) && PageUnevictable(page)) {
			del_page_from_lru_list(page, lruvec);
			ClearPageUnevictable(page);
			add_page_to_lru_list(page, lruvec);
			pgrescued += nr_pages;
		}
		SetPageLRU(page);
	}

	if (lruvec) {
		__count_vm_events(UNEVICTABLE_PGRESCUED, pgrescued);
		__count_vm_events(UNEVICTABLE_PGSCANNED, pgscanned);
		unlock_page_lruvec_irq(lruvec);
	} else if (pgscanned) {
		count_vm_events(UNEVICTABLE_PGSCANNED, pgscanned);
	}
}
EXPORT_SYMBOL_GPL(check_move_unevictable_pages);<|MERGE_RESOLUTION|>--- conflicted
+++ resolved
@@ -1151,12 +1151,8 @@
  * pageout is called by shrink_page_list() for each dirty page.
  * Calls ->writepage().
  */
-<<<<<<< HEAD
-static pageout_t pageout(struct folio *folio, struct address_space *mapping)
-=======
 static pageout_t pageout(struct folio *folio, struct address_space *mapping,
 			 struct swap_iocb **plug)
->>>>>>> 88084a3d
 {
 	/*
 	 * If the folio is dirty, only perform writeback if that write
@@ -1182,11 +1178,7 @@
 		 * folio->mapping == NULL while being dirty with clean buffers.
 		 */
 		if (folio_test_private(folio)) {
-<<<<<<< HEAD
-			if (try_to_free_buffers(&folio->page)) {
-=======
 			if (try_to_free_buffers(folio)) {
->>>>>>> 88084a3d
 				folio_clear_dirty(folio);
 				pr_info("%s: orphaned folio\n", __func__);
 				return PAGE_CLEAN;
@@ -1316,13 +1308,8 @@
 			inode_add_lru(mapping->host);
 		spin_unlock(&mapping->host->i_lock);
 
-<<<<<<< HEAD
-		if (freepage != NULL)
-			freepage(&folio->page);
-=======
 		if (free_folio)
 			free_folio(folio);
->>>>>>> 88084a3d
 	}
 
 	return 1;
@@ -1398,13 +1385,10 @@
 	 */
 	if (vm_flags & VM_LOCKED)
 		return PAGEREF_ACTIVATE;
-<<<<<<< HEAD
-=======
 
 	/* rmap lock contention: rotate */
 	if (referenced_ptes == -1)
 		return PAGEREF_KEEP;
->>>>>>> 88084a3d
 
 	if (referenced_ptes) {
 		/*
@@ -1429,22 +1413,14 @@
 		/*
 		 * Activate file-backed executable folios after first usage.
 		 */
-<<<<<<< HEAD
-		if ((vm_flags & VM_EXEC) && !folio_test_swapbacked(folio))
-=======
 		if ((vm_flags & VM_EXEC) && folio_is_file_lru(folio))
->>>>>>> 88084a3d
 			return PAGEREF_ACTIVATE;
 
 		return PAGEREF_KEEP;
 	}
 
 	/* Reclaim if clean, defer dirty folios to writeback */
-<<<<<<< HEAD
-	if (referenced_folio && !folio_test_swapbacked(folio))
-=======
 	if (referenced_folio && folio_is_file_lru(folio))
->>>>>>> 88084a3d
 		return PAGEREF_RECLAIM_CLEAN;
 
 	return PAGEREF_RECLAIM;
@@ -1480,11 +1456,7 @@
 
 	mapping = folio_mapping(folio);
 	if (mapping && mapping->a_ops->is_dirty_writeback)
-<<<<<<< HEAD
-		mapping->a_ops->is_dirty_writeback(&folio->page, dirty, writeback);
-=======
 		mapping->a_ops->is_dirty_writeback(folio, dirty, writeback);
->>>>>>> 88084a3d
 }
 
 static struct page *alloc_demote_page(struct page *page, unsigned long node)
@@ -1574,10 +1546,6 @@
 retry:
 	while (!list_empty(page_list)) {
 		struct address_space *mapping;
-<<<<<<< HEAD
-		struct page *page;
-=======
->>>>>>> 88084a3d
 		struct folio *folio;
 		enum page_references references = PAGEREF_RECLAIM;
 		bool dirty, writeback;
@@ -1587,10 +1555,6 @@
 
 		folio = lru_to_folio(page_list);
 		list_del(&folio->lru);
-<<<<<<< HEAD
-		page = &folio->page;
-=======
->>>>>>> 88084a3d
 
 		if (!folio_trylock(folio))
 			goto keep;
@@ -1626,12 +1590,7 @@
 		 * for immediate reclaim are making it to the end of
 		 * the LRU a second time.
 		 */
-<<<<<<< HEAD
-		mapping = page_mapping(page);
-		if (writeback && PageReclaim(page))
-=======
 		if (writeback && folio_test_reclaim(folio))
->>>>>>> 88084a3d
 			stat->nr_congested += nr_pages;
 
 		/*
@@ -1704,11 +1663,7 @@
 				 * avoid OOM; and it's also appropriate
 				 * in global reclaim.
 				 */
-<<<<<<< HEAD
-				SetPageReclaim(page);
-=======
 				folio_set_reclaim(folio);
->>>>>>> 88084a3d
 				stat->nr_writeback += nr_pages;
 				goto activate_locked;
 
@@ -1758,13 +1713,8 @@
 					goto keep_locked;
 				if (folio_maybe_dma_pinned(folio))
 					goto keep_locked;
-<<<<<<< HEAD
-				if (PageTransHuge(page)) {
-					/* cannot split THP, skip it */
-=======
 				if (folio_test_large(folio)) {
 					/* cannot split folio, skip it */
->>>>>>> 88084a3d
 					if (!can_split_folio(folio, NULL))
 						goto activate_locked;
 					/*
@@ -1791,14 +1741,9 @@
 						goto activate_locked_split;
 				}
 			}
-<<<<<<< HEAD
-		} else if (PageSwapBacked(page) && PageTransHuge(page)) {
-			/* Split shmem THP */
-=======
 		} else if (folio_test_swapbacked(folio) &&
 			   folio_test_large(folio)) {
 			/* Split shmem folio */
->>>>>>> 88084a3d
 			if (split_folio_to_list(folio, page_list))
 				goto keep_locked;
 		}
@@ -1821,20 +1766,11 @@
 			enum ttu_flags flags = TTU_BATCH_FLUSH;
 			bool was_swapbacked = folio_test_swapbacked(folio);
 
-<<<<<<< HEAD
-			if (PageTransHuge(page) &&
-					thp_order(page) >= HPAGE_PMD_ORDER)
-				flags |= TTU_SPLIT_HUGE_PMD;
-
-			try_to_unmap(folio, flags);
-			if (page_mapped(page)) {
-=======
 			if (folio_test_pmd_mappable(folio))
 				flags |= TTU_SPLIT_HUGE_PMD;
 
 			try_to_unmap(folio, flags);
 			if (folio_mapped(folio)) {
->>>>>>> 88084a3d
 				stat->nr_unmap_fail += nr_pages;
 				if (!was_swapbacked &&
 				    folio_test_swapbacked(folio))
@@ -1886,11 +1822,7 @@
 			 * starts and then write it out here.
 			 */
 			try_to_unmap_flush_dirty();
-<<<<<<< HEAD
-			switch (pageout(folio, mapping)) {
-=======
 			switch (pageout(folio, mapping, &plug)) {
->>>>>>> 88084a3d
 			case PAGE_KEEP:
 				goto keep_locked;
 			case PAGE_ACTIVATE:
@@ -1975,13 +1907,8 @@
 			 * which lru it goes on. So we don't bother checking
 			 * the dirty flag here.
 			 */
-<<<<<<< HEAD
-			count_vm_event(PGLAZYFREED);
-			count_memcg_page_event(page, PGLAZYFREED);
-=======
 			count_vm_events(PGLAZYFREED, nr_pages);
 			count_memcg_folio_events(folio, PGLAZYFREED, nr_pages);
->>>>>>> 88084a3d
 		} else if (!mapping || !__remove_mapping(mapping, folio, true,
 							 sc->target_mem_cgroup))
 			goto keep_locked;
@@ -2243,17 +2170,10 @@
 /**
  * folio_isolate_lru() - Try to isolate a folio from its LRU list.
  * @folio: Folio to isolate from its LRU list.
-<<<<<<< HEAD
  *
  * Isolate a @folio from an LRU list and adjust the vmstat statistic
  * corresponding to whatever LRU list the folio was on.
  *
-=======
- *
- * Isolate a @folio from an LRU list and adjust the vmstat statistic
- * corresponding to whatever LRU list the folio was on.
- *
->>>>>>> 88084a3d
  * The folio will have its LRU flag cleared.  If it was found on the
  * active list, it will have the Active flag set.  If it was found on the
  * unevictable list, it will have the Unevictable flag set.  These flags
@@ -2578,14 +2498,9 @@
 			}
 		}
 
-<<<<<<< HEAD
-		if (folio_referenced(folio, 0, sc->target_mem_cgroup,
-				     &vm_flags)) {
-=======
 		/* Referenced or rmap lock contention: rotate */
 		if (folio_referenced(folio, 0, sc->target_mem_cgroup,
 				     &vm_flags) != 0) {
->>>>>>> 88084a3d
 			/*
 			 * Identify referenced, file-backed active pages and
 			 * give them one more trip around the active list. So
