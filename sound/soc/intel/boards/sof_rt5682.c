// SPDX-License-Identifier: GPL-2.0-only
// Copyright(c) 2019-2020 Intel Corporation.

/*
 * Intel SOF Machine Driver with Realtek rt5682 Codec
 * and speaker codec MAX98357A or RT1015.
 */
#include <linux/i2c.h>
#include <linux/input.h>
#include <linux/module.h>
#include <linux/platform_device.h>
#include <linux/clk.h>
#include <linux/dmi.h>
#include <sound/core.h>
#include <sound/jack.h>
#include <sound/pcm.h>
#include <sound/pcm_params.h>
#include <sound/soc.h>
#include <sound/sof.h>
#include <sound/rt5682.h>
#include <sound/rt5682s.h>
#include <sound/soc-acpi.h>
#include "../../codecs/rt5682.h"
#include "../../codecs/rt5682s.h"
#include "../../codecs/hdac_hdmi.h"
#include "../common/soc-intel-quirks.h"
#include "hda_dsp_common.h"
#include "sof_maxim_common.h"
#include "sof_realtek_common.h"

#define NAME_SIZE 32

#define SOF_RT5682_SSP_CODEC(quirk)		((quirk) & GENMASK(2, 0))
#define SOF_RT5682_SSP_CODEC_MASK			(GENMASK(2, 0))
#define SOF_RT5682_MCLK_EN			BIT(3)
#define SOF_RT5682_MCLK_24MHZ			BIT(4)
#define SOF_SPEAKER_AMP_PRESENT		BIT(5)
#define SOF_RT5682_SSP_AMP_SHIFT		6
#define SOF_RT5682_SSP_AMP_MASK                 (GENMASK(8, 6))
#define SOF_RT5682_SSP_AMP(quirk)	\
	(((quirk) << SOF_RT5682_SSP_AMP_SHIFT) & SOF_RT5682_SSP_AMP_MASK)
#define SOF_RT5682_MCLK_BYTCHT_EN		BIT(9)
#define SOF_RT5682_NUM_HDMIDEV_SHIFT		10
#define SOF_RT5682_NUM_HDMIDEV_MASK		(GENMASK(12, 10))
#define SOF_RT5682_NUM_HDMIDEV(quirk)	\
	((quirk << SOF_RT5682_NUM_HDMIDEV_SHIFT) & SOF_RT5682_NUM_HDMIDEV_MASK)
#define SOF_RT1011_SPEAKER_AMP_PRESENT		BIT(13)
#define SOF_RT1015_SPEAKER_AMP_PRESENT		BIT(14)
#define SOF_RT1015_SPEAKER_AMP_100FS		BIT(15)
#define SOF_RT1015P_SPEAKER_AMP_PRESENT		BIT(16)
#define SOF_MAX98373_SPEAKER_AMP_PRESENT	BIT(17)
#define SOF_MAX98360A_SPEAKER_AMP_PRESENT	BIT(18)

/* BT audio offload: reserve 3 bits for future */
#define SOF_BT_OFFLOAD_SSP_SHIFT		19
#define SOF_BT_OFFLOAD_SSP_MASK		(GENMASK(21, 19))
#define SOF_BT_OFFLOAD_SSP(quirk)	\
	(((quirk) << SOF_BT_OFFLOAD_SSP_SHIFT) & SOF_BT_OFFLOAD_SSP_MASK)
#define SOF_SSP_BT_OFFLOAD_PRESENT		BIT(22)
#define SOF_RT5682S_HEADPHONE_CODEC_PRESENT	BIT(23)
<<<<<<< HEAD
=======
#define SOF_MAX98390_SPEAKER_AMP_PRESENT	BIT(24)
#define SOF_MAX98390_TWEETER_SPEAKER_PRESENT	BIT(25)

>>>>>>> 754e0b0e

/* Default: MCLK on, MCLK 19.2M, SSP0  */
static unsigned long sof_rt5682_quirk = SOF_RT5682_MCLK_EN |
					SOF_RT5682_SSP_CODEC(0);

static int is_legacy_cpu;

static struct snd_soc_jack sof_hdmi[3];

struct sof_hdmi_pcm {
	struct list_head head;
	struct snd_soc_dai *codec_dai;
	int device;
};

struct sof_card_private {
	struct clk *mclk;
	struct snd_soc_jack sof_headset;
	struct list_head hdmi_pcm_list;
	bool common_hdmi_codec_drv;
};

static int sof_rt5682_quirk_cb(const struct dmi_system_id *id)
{
	sof_rt5682_quirk = (unsigned long)id->driver_data;
	return 1;
}

static const struct dmi_system_id sof_rt5682_quirk_table[] = {
	{
		.callback = sof_rt5682_quirk_cb,
		.matches = {
			DMI_MATCH(DMI_SYS_VENDOR, "Circuitco"),
			DMI_MATCH(DMI_PRODUCT_NAME, "Minnowboard Max"),
		},
		.driver_data = (void *)(SOF_RT5682_SSP_CODEC(2)),
	},
	{
		.callback = sof_rt5682_quirk_cb,
		.matches = {
			DMI_MATCH(DMI_SYS_VENDOR, "AAEON"),
			DMI_MATCH(DMI_PRODUCT_NAME, "UP-CHT01"),
		},
		.driver_data = (void *)(SOF_RT5682_SSP_CODEC(2)),
	},
	{
		.callback = sof_rt5682_quirk_cb,
		.matches = {
			DMI_MATCH(DMI_SYS_VENDOR, "Intel Corporation"),
			DMI_MATCH(DMI_PRODUCT_NAME, "WhiskeyLake Client"),
		},
		.driver_data = (void *)(SOF_RT5682_MCLK_EN |
					SOF_RT5682_MCLK_24MHZ |
					SOF_RT5682_SSP_CODEC(1)),
	},
	{
		/*
		 * Dooly is hatch family but using rt1015 amp so it
		 * requires a quirk before "Google_Hatch".
		 */
		.callback = sof_rt5682_quirk_cb,
		.matches = {
			DMI_MATCH(DMI_SYS_VENDOR, "HP"),
			DMI_MATCH(DMI_PRODUCT_NAME, "Dooly"),
		},
		.driver_data = (void *)(SOF_RT5682_MCLK_EN |
					SOF_RT5682_MCLK_24MHZ |
					SOF_RT5682_SSP_CODEC(0) |
					SOF_SPEAKER_AMP_PRESENT |
					SOF_RT1015_SPEAKER_AMP_PRESENT |
					SOF_RT1015_SPEAKER_AMP_100FS |
					SOF_RT5682_SSP_AMP(1)),
	},
	{
		.callback = sof_rt5682_quirk_cb,
		.matches = {
			DMI_MATCH(DMI_PRODUCT_FAMILY, "Google_Hatch"),
		},
		.driver_data = (void *)(SOF_RT5682_MCLK_EN |
					SOF_RT5682_MCLK_24MHZ |
					SOF_RT5682_SSP_CODEC(0) |
					SOF_SPEAKER_AMP_PRESENT |
					SOF_RT5682_SSP_AMP(1)),
	},
	{
		.callback = sof_rt5682_quirk_cb,
		.matches = {
			DMI_MATCH(DMI_SYS_VENDOR, "Intel Corporation"),
			DMI_MATCH(DMI_PRODUCT_NAME, "Ice Lake Client"),
		},
		.driver_data = (void *)(SOF_RT5682_MCLK_EN |
					SOF_RT5682_SSP_CODEC(0)),
	},
	{
		.callback = sof_rt5682_quirk_cb,
		.matches = {
			DMI_MATCH(DMI_PRODUCT_FAMILY, "Google_Volteer"),
			DMI_MATCH(DMI_OEM_STRING, "AUDIO-MAX98373_ALC5682I_I2S_UP4"),
		},
		.driver_data = (void *)(SOF_RT5682_MCLK_EN |
					SOF_RT5682_SSP_CODEC(0) |
					SOF_SPEAKER_AMP_PRESENT |
					SOF_MAX98373_SPEAKER_AMP_PRESENT |
					SOF_RT5682_SSP_AMP(2) |
					SOF_RT5682_NUM_HDMIDEV(4)),
	},
	{
		.callback = sof_rt5682_quirk_cb,
		.matches = {
			DMI_MATCH(DMI_SYS_VENDOR, "Intel Corporation"),
			DMI_MATCH(DMI_PRODUCT_NAME, "Alder Lake Client Platform"),
			DMI_MATCH(DMI_OEM_STRING, "AUDIO-ADL_MAX98373_ALC5682I_I2S"),
		},
		.driver_data = (void *)(SOF_RT5682_MCLK_EN |
					SOF_RT5682_SSP_CODEC(0) |
					SOF_SPEAKER_AMP_PRESENT |
					SOF_MAX98373_SPEAKER_AMP_PRESENT |
					SOF_RT5682_SSP_AMP(2) |
					SOF_RT5682_NUM_HDMIDEV(4)),
	},
	{
		.callback = sof_rt5682_quirk_cb,
		.matches = {
			DMI_MATCH(DMI_PRODUCT_FAMILY, "Google_Brya"),
			DMI_MATCH(DMI_OEM_STRING, "AUDIO-MAX98390_ALC5682I_I2S"),
		},
		.driver_data = (void *)(SOF_RT5682_MCLK_EN |
					SOF_RT5682_SSP_CODEC(0) |
					SOF_SPEAKER_AMP_PRESENT |
					SOF_MAX98390_SPEAKER_AMP_PRESENT |
					SOF_RT5682_SSP_AMP(2) |
					SOF_RT5682_NUM_HDMIDEV(4)),
	},
	{
		.callback = sof_rt5682_quirk_cb,
		.matches = {
			DMI_MATCH(DMI_PRODUCT_FAMILY, "Google_Brya"),
			DMI_MATCH(DMI_OEM_STRING, "AUDIO-MAX98390_ALC5682I_I2S_4SPK"),
		},
		.driver_data = (void *)(SOF_RT5682_MCLK_EN |
					SOF_RT5682_SSP_CODEC(0) |
					SOF_SPEAKER_AMP_PRESENT |
					SOF_MAX98390_SPEAKER_AMP_PRESENT |
					SOF_MAX98390_TWEETER_SPEAKER_PRESENT |
					SOF_RT5682_SSP_AMP(1) |
					SOF_RT5682_NUM_HDMIDEV(4) |
					SOF_BT_OFFLOAD_SSP(2) |
					SOF_SSP_BT_OFFLOAD_PRESENT),

	},
	{}
};

static int sof_hdmi_init(struct snd_soc_pcm_runtime *rtd)
{
	struct sof_card_private *ctx = snd_soc_card_get_drvdata(rtd->card);
	struct snd_soc_dai *dai = asoc_rtd_to_codec(rtd, 0);
	struct sof_hdmi_pcm *pcm;

	pcm = devm_kzalloc(rtd->card->dev, sizeof(*pcm), GFP_KERNEL);
	if (!pcm)
		return -ENOMEM;

	/* dai_link id is 1:1 mapped to the PCM device */
	pcm->device = rtd->dai_link->id;
	pcm->codec_dai = dai;

	list_add_tail(&pcm->head, &ctx->hdmi_pcm_list);

	return 0;
}

static int sof_rt5682_codec_init(struct snd_soc_pcm_runtime *rtd)
{
	struct sof_card_private *ctx = snd_soc_card_get_drvdata(rtd->card);
	struct snd_soc_component *component = asoc_rtd_to_codec(rtd, 0)->component;
	struct snd_soc_jack *jack;
	int ret;

	/* need to enable ASRC function for 24MHz mclk rate */
	if ((sof_rt5682_quirk & SOF_RT5682_MCLK_EN) &&
	    (sof_rt5682_quirk & SOF_RT5682_MCLK_24MHZ)) {
		if (sof_rt5682_quirk & SOF_RT5682S_HEADPHONE_CODEC_PRESENT)
			rt5682s_sel_asrc_clk_src(component,
						 RT5682S_DA_STEREO1_FILTER |
						 RT5682S_AD_STEREO1_FILTER,
						 RT5682S_CLK_SEL_I2S1_ASRC);
		else
			rt5682_sel_asrc_clk_src(component,
						RT5682_DA_STEREO1_FILTER |
						RT5682_AD_STEREO1_FILTER,
						RT5682_CLK_SEL_I2S1_ASRC);
	}

	if (sof_rt5682_quirk & SOF_RT5682_MCLK_BYTCHT_EN) {
		/*
		 * The firmware might enable the clock at
		 * boot (this information may or may not
		 * be reflected in the enable clock register).
		 * To change the rate we must disable the clock
		 * first to cover these cases. Due to common
		 * clock framework restrictions that do not allow
		 * to disable a clock that has not been enabled,
		 * we need to enable the clock first.
		 */
		ret = clk_prepare_enable(ctx->mclk);
		if (!ret)
			clk_disable_unprepare(ctx->mclk);

		ret = clk_set_rate(ctx->mclk, 19200000);

		if (ret)
			dev_err(rtd->dev, "unable to set MCLK rate\n");
	}

	/*
	 * Headset buttons map to the google Reference headset.
	 * These can be configured by userspace.
	 */
	ret = snd_soc_card_jack_new(rtd->card, "Headset Jack",
				    SND_JACK_HEADSET | SND_JACK_BTN_0 |
				    SND_JACK_BTN_1 | SND_JACK_BTN_2 |
				    SND_JACK_BTN_3,
				    &ctx->sof_headset, NULL, 0);
	if (ret) {
		dev_err(rtd->dev, "Headset Jack creation failed: %d\n", ret);
		return ret;
	}

	jack = &ctx->sof_headset;

	snd_jack_set_key(jack->jack, SND_JACK_BTN_0, KEY_PLAYPAUSE);
	snd_jack_set_key(jack->jack, SND_JACK_BTN_1, KEY_VOICECOMMAND);
	snd_jack_set_key(jack->jack, SND_JACK_BTN_2, KEY_VOLUMEUP);
	snd_jack_set_key(jack->jack, SND_JACK_BTN_3, KEY_VOLUMEDOWN);
	ret = snd_soc_component_set_jack(component, jack, NULL);

	if (ret) {
		dev_err(rtd->dev, "Headset Jack call-back failed: %d\n", ret);
		return ret;
	}

	return ret;
};

static void sof_rt5682_codec_exit(struct snd_soc_pcm_runtime *rtd)
{
	struct snd_soc_component *component = asoc_rtd_to_codec(rtd, 0)->component;

	snd_soc_component_set_jack(component, NULL, NULL);
}

static int sof_rt5682_hw_params(struct snd_pcm_substream *substream,
				struct snd_pcm_hw_params *params)
{
	struct snd_soc_pcm_runtime *rtd = asoc_substream_to_rtd(substream);
	struct sof_card_private *ctx = snd_soc_card_get_drvdata(rtd->card);
	struct snd_soc_dai *codec_dai = asoc_rtd_to_codec(rtd, 0);
	int pll_id, pll_source, pll_in, pll_out, clk_id, ret;

	if (sof_rt5682_quirk & SOF_RT5682_MCLK_EN) {
		if (sof_rt5682_quirk & SOF_RT5682_MCLK_BYTCHT_EN) {
			ret = clk_prepare_enable(ctx->mclk);
			if (ret < 0) {
				dev_err(rtd->dev,
					"could not configure MCLK state");
				return ret;
			}
		}

		if (sof_rt5682_quirk & SOF_RT5682S_HEADPHONE_CODEC_PRESENT)
			pll_source = RT5682S_PLL_S_MCLK;
		else
			pll_source = RT5682_PLL1_S_MCLK;

		/* get the tplg configured mclk. */
		pll_in = sof_dai_get_mclk(rtd);

		/* mclk from the quirk is the first choice */
		if (sof_rt5682_quirk & SOF_RT5682_MCLK_24MHZ) {
			if (pll_in != 24000000)
				dev_warn(rtd->dev, "configure wrong mclk in tplg, please use 24MHz.\n");
			pll_in = 24000000;
		} else if (pll_in == 0) {
			/* use default mclk if not specified correct in topology */
			pll_in = 19200000;
		} else if (pll_in < 0) {
			return pll_in;
		}
	} else {
		if (sof_rt5682_quirk & SOF_RT5682S_HEADPHONE_CODEC_PRESENT)
			pll_source = RT5682S_PLL_S_BCLK1;
		else
			pll_source = RT5682_PLL1_S_BCLK1;

		pll_in = params_rate(params) * 50;
	}

	if (sof_rt5682_quirk & SOF_RT5682S_HEADPHONE_CODEC_PRESENT) {
		pll_id = RT5682S_PLL2;
		clk_id = RT5682S_SCLK_S_PLL2;
	} else {
		pll_id = RT5682_PLL1;
		clk_id = RT5682_SCLK_S_PLL1;
	}

	pll_out = params_rate(params) * 512;

	/* Configure pll for codec */
	ret = snd_soc_dai_set_pll(codec_dai, pll_id, pll_source, pll_in,
				  pll_out);
	if (ret < 0)
		dev_err(rtd->dev, "snd_soc_dai_set_pll err = %d\n", ret);

	/* Configure sysclk for codec */
	ret = snd_soc_dai_set_sysclk(codec_dai, clk_id,
				     pll_out, SND_SOC_CLOCK_IN);
	if (ret < 0)
		dev_err(rtd->dev, "snd_soc_dai_set_sysclk err = %d\n", ret);

	/*
	 * slot_width should equal or large than data length, set them
	 * be the same
	 */
	ret = snd_soc_dai_set_tdm_slot(codec_dai, 0x0, 0x0, 2,
				       params_width(params));
	if (ret < 0) {
		dev_err(rtd->dev, "set TDM slot err:%d\n", ret);
		return ret;
	}

	return ret;
}

static struct snd_soc_ops sof_rt5682_ops = {
	.hw_params = sof_rt5682_hw_params,
};

static struct snd_soc_dai_link_component platform_component[] = {
	{
		/* name might be overridden during probe */
		.name = "0000:00:1f.3"
	}
};

static int sof_card_late_probe(struct snd_soc_card *card)
{
	struct sof_card_private *ctx = snd_soc_card_get_drvdata(card);
	struct snd_soc_component *component = NULL;
	struct snd_soc_dapm_context *dapm = &card->dapm;
	char jack_name[NAME_SIZE];
	struct sof_hdmi_pcm *pcm;
	int err;
	int i = 0;

	/* HDMI is not supported by SOF on Baytrail/CherryTrail */
	if (is_legacy_cpu)
		return 0;

	if (list_empty(&ctx->hdmi_pcm_list))
		return -EINVAL;

	if (ctx->common_hdmi_codec_drv) {
		pcm = list_first_entry(&ctx->hdmi_pcm_list, struct sof_hdmi_pcm,
				       head);
		component = pcm->codec_dai->component;
		return hda_dsp_hdmi_build_controls(card, component);
	}

	list_for_each_entry(pcm, &ctx->hdmi_pcm_list, head) {
		component = pcm->codec_dai->component;
		snprintf(jack_name, sizeof(jack_name),
			 "HDMI/DP, pcm=%d Jack", pcm->device);
		err = snd_soc_card_jack_new(card, jack_name,
					    SND_JACK_AVOUT, &sof_hdmi[i],
					    NULL, 0);

		if (err)
			return err;

		err = hdac_hdmi_jack_init(pcm->codec_dai, pcm->device,
					  &sof_hdmi[i]);
		if (err < 0)
			return err;

		i++;
	}

	if (sof_rt5682_quirk & SOF_MAX98373_SPEAKER_AMP_PRESENT) {
		/* Disable Left and Right Spk pin after boot */
		snd_soc_dapm_disable_pin(dapm, "Left Spk");
		snd_soc_dapm_disable_pin(dapm, "Right Spk");
		err = snd_soc_dapm_sync(dapm);
		if (err < 0)
			return err;
	}

	return hdac_hdmi_jack_port_init(component, &card->dapm);
}

static const struct snd_kcontrol_new sof_controls[] = {
	SOC_DAPM_PIN_SWITCH("Headphone Jack"),
	SOC_DAPM_PIN_SWITCH("Headset Mic"),
	SOC_DAPM_PIN_SWITCH("Left Spk"),
	SOC_DAPM_PIN_SWITCH("Right Spk"),

};

static const struct snd_soc_dapm_widget sof_widgets[] = {
	SND_SOC_DAPM_HP("Headphone Jack", NULL),
	SND_SOC_DAPM_MIC("Headset Mic", NULL),
	SND_SOC_DAPM_SPK("Left Spk", NULL),
	SND_SOC_DAPM_SPK("Right Spk", NULL),
};

static const struct snd_soc_dapm_widget dmic_widgets[] = {
	SND_SOC_DAPM_MIC("SoC DMIC", NULL),
};

static const struct snd_soc_dapm_route sof_map[] = {
	/* HP jack connectors - unknown if we have jack detection */
	{ "Headphone Jack", NULL, "HPOL" },
	{ "Headphone Jack", NULL, "HPOR" },

	/* other jacks */
	{ "IN1P", NULL, "Headset Mic" },
};

static const struct snd_soc_dapm_route dmic_map[] = {
	/* digital mics */
	{"DMic", NULL, "SoC DMIC"},
};

static int dmic_init(struct snd_soc_pcm_runtime *rtd)
{
	struct snd_soc_card *card = rtd->card;
	int ret;

	ret = snd_soc_dapm_new_controls(&card->dapm, dmic_widgets,
					ARRAY_SIZE(dmic_widgets));
	if (ret) {
		dev_err(card->dev, "DMic widget addition failed: %d\n", ret);
		/* Don't need to add routes if widget addition failed */
		return ret;
	}

	ret = snd_soc_dapm_add_routes(&card->dapm, dmic_map,
				      ARRAY_SIZE(dmic_map));

	if (ret)
		dev_err(card->dev, "DMic map addition failed: %d\n", ret);

	return ret;
}

/* sof audio machine driver for rt5682 codec */
static struct snd_soc_card sof_audio_card_rt5682 = {
	.name = "rt5682", /* the sof- prefix is added by the core */
	.owner = THIS_MODULE,
	.controls = sof_controls,
	.num_controls = ARRAY_SIZE(sof_controls),
	.dapm_widgets = sof_widgets,
	.num_dapm_widgets = ARRAY_SIZE(sof_widgets),
	.dapm_routes = sof_map,
	.num_dapm_routes = ARRAY_SIZE(sof_map),
	.fully_routed = true,
	.late_probe = sof_card_late_probe,
};

static struct snd_soc_dai_link_component rt5682_component[] = {
	{
		.name = "i2c-10EC5682:00",
		.dai_name = "rt5682-aif1",
	}
};

static struct snd_soc_dai_link_component rt5682s_component[] = {
<<<<<<< HEAD
	{
		.name = "i2c-RTL5682:00",
		.dai_name = "rt5682s-aif1",
	}
};

static struct snd_soc_dai_link_component dmic_component[] = {
=======
>>>>>>> 754e0b0e
	{
		.name = "i2c-RTL5682:00",
		.dai_name = "rt5682s-aif1",
	}
};

static struct snd_soc_dai_link_component dmic_component[] = {
	{
		.name = "dmic-codec",
		.dai_name = "dmic-hifi",
	}
};

static struct snd_soc_dai_link_component dummy_component[] = {
	{
		.name = "snd-soc-dummy",
		.dai_name = "snd-soc-dummy-dai",
	}
};

static struct snd_soc_dai_link *sof_card_dai_links_create(struct device *dev,
							  int ssp_codec,
							  int ssp_amp,
							  int dmic_be_num,
							  int hdmi_num)
{
	struct snd_soc_dai_link_component *idisp_components;
	struct snd_soc_dai_link_component *cpus;
	struct snd_soc_dai_link *links;
	int i, id = 0;

	links = devm_kzalloc(dev, sizeof(struct snd_soc_dai_link) *
			     sof_audio_card_rt5682.num_links, GFP_KERNEL);
	cpus = devm_kzalloc(dev, sizeof(struct snd_soc_dai_link_component) *
			     sof_audio_card_rt5682.num_links, GFP_KERNEL);
	if (!links || !cpus)
		goto devm_err;

	/* codec SSP */
	links[id].name = devm_kasprintf(dev, GFP_KERNEL,
					"SSP%d-Codec", ssp_codec);
	if (!links[id].name)
		goto devm_err;

	links[id].id = id;
	if (sof_rt5682_quirk & SOF_RT5682S_HEADPHONE_CODEC_PRESENT) {
		links[id].codecs = rt5682s_component;
		links[id].num_codecs = ARRAY_SIZE(rt5682s_component);
	} else {
		links[id].codecs = rt5682_component;
		links[id].num_codecs = ARRAY_SIZE(rt5682_component);
	}
	links[id].platforms = platform_component;
	links[id].num_platforms = ARRAY_SIZE(platform_component);
	links[id].init = sof_rt5682_codec_init;
	links[id].exit = sof_rt5682_codec_exit;
	links[id].ops = &sof_rt5682_ops;
	links[id].dpcm_playback = 1;
	links[id].dpcm_capture = 1;
	links[id].no_pcm = 1;
	links[id].cpus = &cpus[id];
	links[id].num_cpus = 1;
	if (is_legacy_cpu) {
		links[id].cpus->dai_name = devm_kasprintf(dev, GFP_KERNEL,
							  "ssp%d-port",
							  ssp_codec);
		if (!links[id].cpus->dai_name)
			goto devm_err;
	} else {
		/*
		 * Currently, On SKL+ platforms MCLK will be turned off in sof
		 * runtime suspended, and it will go into runtime suspended
		 * right after playback is stop. However, rt5682 will output
		 * static noise if sysclk turns off during playback. Set
		 * ignore_pmdown_time to power down rt5682 immediately and
		 * avoid the noise.
		 * It can be removed once we can control MCLK by driver.
		 */
		links[id].ignore_pmdown_time = 1;
		links[id].cpus->dai_name = devm_kasprintf(dev, GFP_KERNEL,
							  "SSP%d Pin",
							  ssp_codec);
		if (!links[id].cpus->dai_name)
			goto devm_err;
	}
	id++;

	/* dmic */
	if (dmic_be_num > 0) {
		/* at least we have dmic01 */
		links[id].name = "dmic01";
		links[id].cpus = &cpus[id];
		links[id].cpus->dai_name = "DMIC01 Pin";
		links[id].init = dmic_init;
		if (dmic_be_num > 1) {
			/* set up 2 BE links at most */
			links[id + 1].name = "dmic16k";
			links[id + 1].cpus = &cpus[id + 1];
			links[id + 1].cpus->dai_name = "DMIC16k Pin";
			dmic_be_num = 2;
		}
	}

	for (i = 0; i < dmic_be_num; i++) {
		links[id].id = id;
		links[id].num_cpus = 1;
		links[id].codecs = dmic_component;
		links[id].num_codecs = ARRAY_SIZE(dmic_component);
		links[id].platforms = platform_component;
		links[id].num_platforms = ARRAY_SIZE(platform_component);
		links[id].ignore_suspend = 1;
		links[id].dpcm_capture = 1;
		links[id].no_pcm = 1;
		id++;
	}

	/* HDMI */
	if (hdmi_num > 0) {
		idisp_components = devm_kzalloc(dev,
				   sizeof(struct snd_soc_dai_link_component) *
				   hdmi_num, GFP_KERNEL);
		if (!idisp_components)
			goto devm_err;
	}
	for (i = 1; i <= hdmi_num; i++) {
		links[id].name = devm_kasprintf(dev, GFP_KERNEL,
						"iDisp%d", i);
		if (!links[id].name)
			goto devm_err;

		links[id].id = id;
		links[id].cpus = &cpus[id];
		links[id].num_cpus = 1;
		links[id].cpus->dai_name = devm_kasprintf(dev, GFP_KERNEL,
							  "iDisp%d Pin", i);
		if (!links[id].cpus->dai_name)
			goto devm_err;

		idisp_components[i - 1].name = "ehdaudio0D2";
		idisp_components[i - 1].dai_name = devm_kasprintf(dev,
								  GFP_KERNEL,
								  "intel-hdmi-hifi%d",
								  i);
		if (!idisp_components[i - 1].dai_name)
			goto devm_err;

		links[id].codecs = &idisp_components[i - 1];
		links[id].num_codecs = 1;
		links[id].platforms = platform_component;
		links[id].num_platforms = ARRAY_SIZE(platform_component);
		links[id].init = sof_hdmi_init;
		links[id].dpcm_playback = 1;
		links[id].no_pcm = 1;
		id++;
	}

	/* speaker amp */
	if (sof_rt5682_quirk & SOF_SPEAKER_AMP_PRESENT) {
		links[id].name = devm_kasprintf(dev, GFP_KERNEL,
						"SSP%d-Codec", ssp_amp);
		if (!links[id].name)
			goto devm_err;

		links[id].id = id;
		if (sof_rt5682_quirk & SOF_RT1015_SPEAKER_AMP_PRESENT) {
			sof_rt1015_dai_link(&links[id], (sof_rt5682_quirk &
					SOF_RT1015_SPEAKER_AMP_100FS) ? 100 : 64);
		} else if (sof_rt5682_quirk & SOF_RT1015P_SPEAKER_AMP_PRESENT) {
			sof_rt1015p_dai_link(&links[id]);
		} else if (sof_rt5682_quirk &
				SOF_MAX98373_SPEAKER_AMP_PRESENT) {
			links[id].codecs = max_98373_components;
			links[id].num_codecs = ARRAY_SIZE(max_98373_components);
			links[id].init = max_98373_spk_codec_init;
			links[id].ops = &max_98373_ops;
			/* feedback stream */
			links[id].dpcm_capture = 1;
		} else if (sof_rt5682_quirk &
				SOF_MAX98360A_SPEAKER_AMP_PRESENT) {
			max_98360a_dai_link(&links[id]);
		} else if (sof_rt5682_quirk &
				SOF_RT1011_SPEAKER_AMP_PRESENT) {
			sof_rt1011_dai_link(&links[id]);
		} else if (sof_rt5682_quirk &
				SOF_MAX98390_SPEAKER_AMP_PRESENT) {
			if (sof_rt5682_quirk &
				SOF_MAX98390_TWEETER_SPEAKER_PRESENT) {
				links[id].codecs = max_98390_4spk_components;
				links[id].num_codecs = ARRAY_SIZE(max_98390_4spk_components);
			} else {
				links[id].codecs = max_98390_components;
				links[id].num_codecs = ARRAY_SIZE(max_98390_components);
			}
			links[id].init = max_98390_spk_codec_init;
			links[id].ops = &max_98390_ops;
			links[id].dpcm_capture = 1;

		} else {
			max_98357a_dai_link(&links[id]);
		}
		links[id].platforms = platform_component;
		links[id].num_platforms = ARRAY_SIZE(platform_component);
		links[id].dpcm_playback = 1;
		links[id].no_pcm = 1;
		links[id].cpus = &cpus[id];
		links[id].num_cpus = 1;
		if (is_legacy_cpu) {
			links[id].cpus->dai_name = devm_kasprintf(dev, GFP_KERNEL,
								  "ssp%d-port",
								  ssp_amp);
			if (!links[id].cpus->dai_name)
				goto devm_err;

		} else {
			links[id].cpus->dai_name = devm_kasprintf(dev, GFP_KERNEL,
								  "SSP%d Pin",
								  ssp_amp);
			if (!links[id].cpus->dai_name)
				goto devm_err;
		}
		id++;
	}

	/* BT audio offload */
	if (sof_rt5682_quirk & SOF_SSP_BT_OFFLOAD_PRESENT) {
		int port = (sof_rt5682_quirk & SOF_BT_OFFLOAD_SSP_MASK) >>
				SOF_BT_OFFLOAD_SSP_SHIFT;

		links[id].id = id;
		links[id].cpus = &cpus[id];
		links[id].cpus->dai_name = devm_kasprintf(dev, GFP_KERNEL,
							  "SSP%d Pin", port);
		if (!links[id].cpus->dai_name)
			goto devm_err;
		links[id].name = devm_kasprintf(dev, GFP_KERNEL, "SSP%d-BT", port);
		if (!links[id].name)
			goto devm_err;
		links[id].codecs = dummy_component;
		links[id].num_codecs = ARRAY_SIZE(dummy_component);
		links[id].platforms = platform_component;
		links[id].num_platforms = ARRAY_SIZE(platform_component);
		links[id].dpcm_playback = 1;
		links[id].dpcm_capture = 1;
		links[id].no_pcm = 1;
		links[id].num_cpus = 1;
	}

	return links;
devm_err:
	return NULL;
}

static int sof_audio_probe(struct platform_device *pdev)
{
	struct snd_soc_dai_link *dai_links;
	struct snd_soc_acpi_mach *mach;
	struct sof_card_private *ctx;
	int dmic_be_num, hdmi_num;
	int ret, ssp_amp, ssp_codec;

	ctx = devm_kzalloc(&pdev->dev, sizeof(*ctx), GFP_KERNEL);
	if (!ctx)
		return -ENOMEM;

	if (pdev->id_entry && pdev->id_entry->driver_data)
		sof_rt5682_quirk = (unsigned long)pdev->id_entry->driver_data;

	dmi_check_system(sof_rt5682_quirk_table);

	mach = pdev->dev.platform_data;

	/* A speaker amp might not be present when the quirk claims one is.
	 * Detect this via whether the machine driver match includes quirk_data.
	 */
	if ((sof_rt5682_quirk & SOF_SPEAKER_AMP_PRESENT) && !mach->quirk_data)
		sof_rt5682_quirk &= ~SOF_SPEAKER_AMP_PRESENT;

	/* Detect the headset codec variant */
	if (acpi_dev_present("RTL5682", NULL, -1))
		sof_rt5682_quirk |= SOF_RT5682S_HEADPHONE_CODEC_PRESENT;

<<<<<<< HEAD
=======
	/* Detect the headset codec variant to support machines in DMI quirk */
	if (acpi_dev_present("RTL5682", NULL, -1))
		sof_rt5682_quirk |= SOF_RT5682S_HEADPHONE_CODEC_PRESENT;

>>>>>>> 754e0b0e
	if (soc_intel_is_byt() || soc_intel_is_cht()) {
		is_legacy_cpu = 1;
		dmic_be_num = 0;
		hdmi_num = 0;
		/* default quirk for legacy cpu */
		sof_rt5682_quirk = SOF_RT5682_MCLK_EN |
						SOF_RT5682_MCLK_BYTCHT_EN |
						SOF_RT5682_SSP_CODEC(2);
	} else {
		dmic_be_num = 2;
		hdmi_num = (sof_rt5682_quirk & SOF_RT5682_NUM_HDMIDEV_MASK) >>
			 SOF_RT5682_NUM_HDMIDEV_SHIFT;
		/* default number of HDMI DAI's */
		if (!hdmi_num)
			hdmi_num = 3;
	}

	/* need to get main clock from pmc */
	if (sof_rt5682_quirk & SOF_RT5682_MCLK_BYTCHT_EN) {
		ctx->mclk = devm_clk_get(&pdev->dev, "pmc_plt_clk_3");
		if (IS_ERR(ctx->mclk)) {
			ret = PTR_ERR(ctx->mclk);

			dev_err(&pdev->dev,
				"Failed to get MCLK from pmc_plt_clk_3: %d\n",
				ret);
			return ret;
		}

		ret = clk_prepare_enable(ctx->mclk);
		if (ret < 0) {
			dev_err(&pdev->dev,
				"could not configure MCLK state");
			return ret;
		}
	}

	dev_dbg(&pdev->dev, "sof_rt5682_quirk = %lx\n", sof_rt5682_quirk);

	ssp_amp = (sof_rt5682_quirk & SOF_RT5682_SSP_AMP_MASK) >>
			SOF_RT5682_SSP_AMP_SHIFT;

	ssp_codec = sof_rt5682_quirk & SOF_RT5682_SSP_CODEC_MASK;

	/* compute number of dai links */
	sof_audio_card_rt5682.num_links = 1 + dmic_be_num + hdmi_num;

	if (sof_rt5682_quirk & SOF_SPEAKER_AMP_PRESENT)
		sof_audio_card_rt5682.num_links++;

	if (sof_rt5682_quirk & SOF_MAX98373_SPEAKER_AMP_PRESENT)
		max_98373_set_codec_conf(&sof_audio_card_rt5682);
	else if (sof_rt5682_quirk & SOF_RT1011_SPEAKER_AMP_PRESENT)
		sof_rt1011_codec_conf(&sof_audio_card_rt5682);
	else if (sof_rt5682_quirk & SOF_RT1015P_SPEAKER_AMP_PRESENT)
		sof_rt1015p_codec_conf(&sof_audio_card_rt5682);
	else if (sof_rt5682_quirk & SOF_MAX98390_SPEAKER_AMP_PRESENT) {
		if (sof_rt5682_quirk & SOF_MAX98390_TWEETER_SPEAKER_PRESENT)
			max_98390_set_codec_conf(&sof_audio_card_rt5682,
						 ARRAY_SIZE(max_98390_4spk_components));
		else
			max_98390_set_codec_conf(&sof_audio_card_rt5682,
						 ARRAY_SIZE(max_98390_components));
	}

	if (sof_rt5682_quirk & SOF_SSP_BT_OFFLOAD_PRESENT)
		sof_audio_card_rt5682.num_links++;

	dai_links = sof_card_dai_links_create(&pdev->dev, ssp_codec, ssp_amp,
					      dmic_be_num, hdmi_num);
	if (!dai_links)
		return -ENOMEM;

	sof_audio_card_rt5682.dai_link = dai_links;

	if (sof_rt5682_quirk & SOF_RT1015_SPEAKER_AMP_PRESENT)
		sof_rt1015_codec_conf(&sof_audio_card_rt5682);

	INIT_LIST_HEAD(&ctx->hdmi_pcm_list);

	sof_audio_card_rt5682.dev = &pdev->dev;

	/* set platform name for each dailink */
	ret = snd_soc_fixup_dai_links_platform_name(&sof_audio_card_rt5682,
						    mach->mach_params.platform);
	if (ret)
		return ret;

	ctx->common_hdmi_codec_drv = mach->mach_params.common_hdmi_codec_drv;

	snd_soc_card_set_drvdata(&sof_audio_card_rt5682, ctx);

	return devm_snd_soc_register_card(&pdev->dev,
					  &sof_audio_card_rt5682);
}

static const struct platform_device_id board_ids[] = {
	{
		.name = "sof_rt5682",
	},
	{
		.name = "tgl_mx98357_rt5682",
		.driver_data = (kernel_ulong_t)(SOF_RT5682_MCLK_EN |
					SOF_RT5682_SSP_CODEC(0) |
					SOF_SPEAKER_AMP_PRESENT |
					SOF_RT5682_SSP_AMP(1) |
					SOF_RT5682_NUM_HDMIDEV(4) |
					SOF_BT_OFFLOAD_SSP(2) |
					SOF_SSP_BT_OFFLOAD_PRESENT),
	},
	{
		.name = "jsl_rt5682_rt1015",
		.driver_data = (kernel_ulong_t)(SOF_RT5682_MCLK_EN |
					SOF_RT5682_MCLK_24MHZ |
					SOF_RT5682_SSP_CODEC(0) |
					SOF_SPEAKER_AMP_PRESENT |
					SOF_RT1015_SPEAKER_AMP_PRESENT |
					SOF_RT5682_SSP_AMP(1)),
	},
	{
		.name = "tgl_mx98373_rt5682",
		.driver_data = (kernel_ulong_t)(SOF_RT5682_MCLK_EN |
					SOF_RT5682_SSP_CODEC(0) |
					SOF_SPEAKER_AMP_PRESENT |
					SOF_MAX98373_SPEAKER_AMP_PRESENT |
					SOF_RT5682_SSP_AMP(1) |
					SOF_RT5682_NUM_HDMIDEV(4) |
					SOF_BT_OFFLOAD_SSP(2) |
					SOF_SSP_BT_OFFLOAD_PRESENT),
	},
	{
		.name = "jsl_rt5682_mx98360",
		.driver_data = (kernel_ulong_t)(SOF_RT5682_MCLK_EN |
					SOF_RT5682_MCLK_24MHZ |
					SOF_RT5682_SSP_CODEC(0) |
					SOF_SPEAKER_AMP_PRESENT |
					SOF_MAX98360A_SPEAKER_AMP_PRESENT |
					SOF_RT5682_SSP_AMP(1)),
	},
	{
		.name = "cml_rt1015_rt5682",
		.driver_data = (kernel_ulong_t)(SOF_RT5682_MCLK_EN |
					SOF_RT5682_MCLK_24MHZ |
					SOF_RT5682_SSP_CODEC(0) |
					SOF_SPEAKER_AMP_PRESENT |
					SOF_RT1015_SPEAKER_AMP_PRESENT |
					SOF_RT1015_SPEAKER_AMP_100FS |
					SOF_RT5682_SSP_AMP(1)),
	},
	{
		.name = "tgl_rt1011_rt5682",
		.driver_data = (kernel_ulong_t)(SOF_RT5682_MCLK_EN |
					SOF_RT5682_SSP_CODEC(0) |
					SOF_SPEAKER_AMP_PRESENT |
					SOF_RT1011_SPEAKER_AMP_PRESENT |
					SOF_RT5682_SSP_AMP(1) |
					SOF_RT5682_NUM_HDMIDEV(4) |
					SOF_BT_OFFLOAD_SSP(2) |
					SOF_SSP_BT_OFFLOAD_PRESENT),
	},
	{
		.name = "jsl_rt5682_rt1015p",
		.driver_data = (kernel_ulong_t)(SOF_RT5682_MCLK_EN |
					SOF_RT5682_MCLK_24MHZ |
					SOF_RT5682_SSP_CODEC(0) |
					SOF_SPEAKER_AMP_PRESENT |
					SOF_RT1015P_SPEAKER_AMP_PRESENT |
					SOF_RT5682_SSP_AMP(1)),
	},
	{
		.name = "adl_mx98373_rt5682",
		.driver_data = (kernel_ulong_t)(SOF_RT5682_MCLK_EN |
					SOF_RT5682_SSP_CODEC(0) |
					SOF_SPEAKER_AMP_PRESENT |
					SOF_MAX98373_SPEAKER_AMP_PRESENT |
					SOF_RT5682_SSP_AMP(1) |
					SOF_RT5682_NUM_HDMIDEV(4) |
					SOF_BT_OFFLOAD_SSP(2) |
					SOF_SSP_BT_OFFLOAD_PRESENT),
	},
	{
		.name = "adl_mx98357_rt5682",
		.driver_data = (kernel_ulong_t)(SOF_RT5682_MCLK_EN |
					SOF_RT5682_SSP_CODEC(0) |
					SOF_SPEAKER_AMP_PRESENT |
					SOF_RT5682_SSP_AMP(2) |
					SOF_RT5682_NUM_HDMIDEV(4)),
	},
	{
<<<<<<< HEAD
=======
		.name = "adl_max98390_rt5682",
		.driver_data = (kernel_ulong_t)(SOF_RT5682_MCLK_EN |
					SOF_RT5682_SSP_CODEC(0) |
					SOF_SPEAKER_AMP_PRESENT |
					SOF_MAX98390_SPEAKER_AMP_PRESENT |
					SOF_RT5682_SSP_AMP(1) |
					SOF_RT5682_NUM_HDMIDEV(4) |
					SOF_BT_OFFLOAD_SSP(2) |
					SOF_SSP_BT_OFFLOAD_PRESENT),
	},
	{
>>>>>>> 754e0b0e
		.name = "adl_mx98360_rt5682",
		.driver_data = (kernel_ulong_t)(SOF_RT5682_MCLK_EN |
					SOF_RT5682_SSP_CODEC(0) |
					SOF_SPEAKER_AMP_PRESENT |
					SOF_MAX98360A_SPEAKER_AMP_PRESENT |
					SOF_RT5682_SSP_AMP(1) |
					SOF_RT5682_NUM_HDMIDEV(4) |
					SOF_BT_OFFLOAD_SSP(2) |
					SOF_SSP_BT_OFFLOAD_PRESENT),
	},
	{ }
};
MODULE_DEVICE_TABLE(platform, board_ids);

static struct platform_driver sof_audio = {
	.probe = sof_audio_probe,
	.driver = {
		.name = "sof_rt5682",
		.pm = &snd_soc_pm_ops,
	},
	.id_table = board_ids,
};
module_platform_driver(sof_audio)

/* Module information */
MODULE_DESCRIPTION("SOF Audio Machine driver");
MODULE_AUTHOR("Bard Liao <bard.liao@intel.com>");
MODULE_AUTHOR("Sathya Prakash M R <sathya.prakash.m.r@intel.com>");
MODULE_AUTHOR("Brent Lu <brent.lu@intel.com>");
MODULE_AUTHOR("Mac Chiang <mac.chiang@intel.com>");
MODULE_LICENSE("GPL v2");
MODULE_IMPORT_NS(SND_SOC_INTEL_HDA_DSP_COMMON);
MODULE_IMPORT_NS(SND_SOC_INTEL_SOF_MAXIM_COMMON);<|MERGE_RESOLUTION|>--- conflicted
+++ resolved
@@ -58,12 +58,9 @@
 	(((quirk) << SOF_BT_OFFLOAD_SSP_SHIFT) & SOF_BT_OFFLOAD_SSP_MASK)
 #define SOF_SSP_BT_OFFLOAD_PRESENT		BIT(22)
 #define SOF_RT5682S_HEADPHONE_CODEC_PRESENT	BIT(23)
-<<<<<<< HEAD
-=======
 #define SOF_MAX98390_SPEAKER_AMP_PRESENT	BIT(24)
 #define SOF_MAX98390_TWEETER_SPEAKER_PRESENT	BIT(25)
 
->>>>>>> 754e0b0e
 
 /* Default: MCLK on, MCLK 19.2M, SSP0  */
 static unsigned long sof_rt5682_quirk = SOF_RT5682_MCLK_EN |
@@ -541,16 +538,6 @@
 };
 
 static struct snd_soc_dai_link_component rt5682s_component[] = {
-<<<<<<< HEAD
-	{
-		.name = "i2c-RTL5682:00",
-		.dai_name = "rt5682s-aif1",
-	}
-};
-
-static struct snd_soc_dai_link_component dmic_component[] = {
-=======
->>>>>>> 754e0b0e
 	{
 		.name = "i2c-RTL5682:00",
 		.dai_name = "rt5682s-aif1",
@@ -832,13 +819,10 @@
 	if (acpi_dev_present("RTL5682", NULL, -1))
 		sof_rt5682_quirk |= SOF_RT5682S_HEADPHONE_CODEC_PRESENT;
 
-<<<<<<< HEAD
-=======
 	/* Detect the headset codec variant to support machines in DMI quirk */
 	if (acpi_dev_present("RTL5682", NULL, -1))
 		sof_rt5682_quirk |= SOF_RT5682S_HEADPHONE_CODEC_PRESENT;
 
->>>>>>> 754e0b0e
 	if (soc_intel_is_byt() || soc_intel_is_cht()) {
 		is_legacy_cpu = 1;
 		dmic_be_num = 0;
@@ -1028,8 +1012,6 @@
 					SOF_RT5682_NUM_HDMIDEV(4)),
 	},
 	{
-<<<<<<< HEAD
-=======
 		.name = "adl_max98390_rt5682",
 		.driver_data = (kernel_ulong_t)(SOF_RT5682_MCLK_EN |
 					SOF_RT5682_SSP_CODEC(0) |
@@ -1041,7 +1023,6 @@
 					SOF_SSP_BT_OFFLOAD_PRESENT),
 	},
 	{
->>>>>>> 754e0b0e
 		.name = "adl_mx98360_rt5682",
 		.driver_data = (kernel_ulong_t)(SOF_RT5682_MCLK_EN |
 					SOF_RT5682_SSP_CODEC(0) |
